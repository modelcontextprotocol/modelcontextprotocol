{
  "name": "@modelcontextprotocol/specification",
  "private": true,
  "version": "0.1.0",
  "description": "Model Context Protocol specification and protocol schema",
  "license": "MIT",
  "author": "Anthropic, PBC (https://anthropic.com)",
  "homepage": "https://modelcontextprotocol.io",
  "bugs": "https://github.com/modelcontextprotocol/specification/issues",
  "engines": {
    "node": ">=20"
  },
  "prettier": {
    "overrides": [
      {
        "files": "*.{md,mdx}",
        "options": {
          "proseWrap": "preserve"
        }
      }
    ]
  },
  "scripts": {
    "check": "npm run check:schema && npm run check:docs",
    "check:schema": "npm run check:schema:ts && npm run check:schema:json && npm run check:schema:md",
    "check:schema:ts": "tsc",
    "check:schema:json": "for f in schema/*/schema.ts; do typescript-json-schema --defaultNumberType integer --required --skipLibCheck \"$f\" \"*\" | cat | cmp \"${f%.ts}.json\" - || exit 1; done",
    "check:schema:md": "for f in docs/specification/*/schema.mdx; do typedoc --entryPoints \"schema/$(basename -- $(dirname -- \"$f\"))/schema.ts\" | cmp \"$f\" - || exit 1; done",
    "check:docs": "npm run check:docs:format && npm run check:docs:links",
    "check:docs:format": "prettier --check \"**/*.{md,mdx}\"",
    "check:docs:links": "cd docs && mintlify broken-links",
    "generate:schema": "npm run generate:schema:json && npm run generate:schema:md",
    "generate:schema:json": "for f in schema/*/schema.ts; do typescript-json-schema --defaultNumberType integer --required --skipLibCheck \"$f\" \"*\" -o \"${f%.ts}.json\"; done",
    "generate:schema:md": "for f in docs/specification/*/schema.mdx; do typedoc --entryPoints \"schema/$(basename -- $(dirname -- \"$f\"))/schema.ts\" > \"$f\"; done",
<<<<<<< HEAD
    "generate:spec": "node generate-spec.mjs",
    "format": "prettier --write \"**/*.{md,mdx}\"",
    "serve:docs": "cd docs && mintlify dev",
    "serve:dist": "serve dist"
=======
    "format": "prettier --write \"**/*.{md,mdx}\" --ignore \"docs/specification/*/schema.mdx\" ",
    "serve:docs": "cd docs && mintlify dev",
    "serve:blog": "cd blog && hugo serve"
>>>>>>> 60983258
  },
  "devDependencies": {
    "ajv": "^8.17.1",
    "ajv-formats": "^3.0.1",
    "glob": "^11.0.0",
    "gray-matter": "^4.0.3",
    "marked": "^16.0.0",
    "mintlify": "^4.0.468",
    "prettier": "^3.4.2",
    "serve": "^14.2.4",
    "tsx": "^4.19.1",
    "typedoc": "^0.28.7",
    "typescript": "^5.6.2",
    "typescript-json-schema": "^0.65.1"
  },
  "resolutions": {
    "fast-json-patch": "^3.1.1"
  }
}<|MERGE_RESOLUTION|>--- conflicted
+++ resolved
@@ -32,16 +32,11 @@
     "generate:schema": "npm run generate:schema:json && npm run generate:schema:md",
     "generate:schema:json": "for f in schema/*/schema.ts; do typescript-json-schema --defaultNumberType integer --required --skipLibCheck \"$f\" \"*\" -o \"${f%.ts}.json\"; done",
     "generate:schema:md": "for f in docs/specification/*/schema.mdx; do typedoc --entryPoints \"schema/$(basename -- $(dirname -- \"$f\"))/schema.ts\" > \"$f\"; done",
-<<<<<<< HEAD
     "generate:spec": "node generate-spec.mjs",
-    "format": "prettier --write \"**/*.{md,mdx}\"",
-    "serve:docs": "cd docs && mintlify dev",
-    "serve:dist": "serve dist"
-=======
     "format": "prettier --write \"**/*.{md,mdx}\" --ignore \"docs/specification/*/schema.mdx\" ",
     "serve:docs": "cd docs && mintlify dev",
-    "serve:blog": "cd blog && hugo serve"
->>>>>>> 60983258
+    "serve:blog": "cd blog && hugo serve",
+    "serve:dist": "serve dist"
   },
   "devDependencies": {
     "ajv": "^8.17.1",
