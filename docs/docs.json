{
  "$schema": "https://mintlify.com/docs.json",
  "theme": "willow",
  "name": "Model Context Protocol",
  "colors": {
    "primary": "#09090b",
    "light": "#FAFAFA",
    "dark": "#09090b"
  },
  "favicon": "/favicon.svg",
  "navigation": {
    "tabs": [
      {
        "tab": "User Guide",
        "groups": [
          {
            "group": "Get Started",
            "pages": [
              "introduction",
              {
                "group": "Quickstart",
                "pages": [
                  "quickstart/server",
                  "quickstart/client",
                  "quickstart/user"
                ]
              },
              "examples",
              "clients",
              "faqs"
            ]
          },
          {
            "group": "Tutorials",
            "pages": [
              "tutorials/building-mcp-with-llms",
              "docs/tools/debugging",
              "docs/tools/inspector"
            ]
          },
          {
            "group": "Concepts",
            "pages": [
              "docs/concepts/architecture",
              "docs/concepts/resources",
              "docs/concepts/prompts",
              "docs/concepts/tools",
              "docs/concepts/sampling",
              "docs/concepts/roots",
              "docs/concepts/transports"
            ]
          },
          {
            "group": "Development",
            "pages": [
              "development/roadmap",
              "development/contributing"
            ]
          }
        ]
      },
      {
        "tab": "SDKs",
        "icon": "book-open",
        "groups": [
          {
            "group": "Java",
            "pages": [
              "sdk/java/mcp-overview",
              "sdk/java/mcp-client",
              "sdk/java/mcp-server"
            ]
          }
        ]
      },
      {
        "tab": "Specification",
        "icon": "book",
        "groups": [
          {
            "group": "2025-03-26 (Latest)",
            "pages": [
              "specification/2025-03-26/index",
              "specification/2025-03-26/changelog",
              "specification/2025-03-26/architecture/index",
              {
                "group": "Base Protocol",
                "pages": [
                  "specification/2025-03-26/basic/index",
                  "specification/2025-03-26/basic/lifecycle",
                  "specification/2025-03-26/basic/transports",
                  "specification/2025-03-26/basic/authorization",
                  {
                    "group": "Utilities",
                    "pages": [
                      "specification/2025-03-26/basic/utilities/cancellation",
                      "specification/2025-03-26/basic/utilities/ping",
                      "specification/2025-03-26/basic/utilities/progress"
                    ]
                  }
                ]
              },
              {
                "group": "Client Features",
                "pages": [
                  "specification/2025-03-26/client/roots",
                  "specification/2025-03-26/client/sampling"
                ]
              },
              {
                "group": "Server Features",
                "pages": [
                  "specification/2025-03-26/server/index",
                  "specification/2025-03-26/server/prompts",
                  "specification/2025-03-26/server/resources",
                  "specification/2025-03-26/server/tools",
                  {
                    "group": "Utilities",
                    "pages": [
                      "specification/2025-03-26/server/utilities/completion",
                      "specification/2025-03-26/server/utilities/logging",
                      "specification/2025-03-26/server/utilities/pagination"
                    ]
                  }
                ]
              }
            ]
          },
          {
            "group": "2024-11-05",
            "pages": [
              "specification/2024-11-05/index",
              "specification/2024-11-05/architecture/index",
              {
                "group": "Base Protocol",
                "pages": [
                  "specification/2024-11-05/basic/index",
                  "specification/2024-11-05/basic/lifecycle",
                  "specification/2024-11-05/basic/messages",
                  "specification/2024-11-05/basic/transports",
                  {
                    "group": "Utilities",
                    "pages": [
                      "specification/2024-11-05/basic/utilities/cancellation",
                      "specification/2024-11-05/basic/utilities/ping",
                      "specification/2024-11-05/basic/utilities/progress"
                    ]
                  }
                ]
              },
              {
                "group": "Client Features",
                "pages": [
                  "specification/2024-11-05/client/roots",
                  "specification/2024-11-05/client/sampling"
                ]
              },
              {
                "group": "Server Features",
                "pages": [
                  "specification/2024-11-05/server/index",
                  "specification/2024-11-05/server/prompts",
                  "specification/2024-11-05/server/resources",
                  "specification/2024-11-05/server/tools",
                  {
                    "group": "Utilities",
                    "pages": [
                      "specification/2024-11-05/server/utilities/completion",
                      "specification/2024-11-05/server/utilities/logging",
                      "specification/2024-11-05/server/utilities/pagination"
                    ]
                  }
                ]
              }
            ]
          },
          {
            "group": "draft",
            "pages": [
              "specification/draft/index",
              "specification/draft/changelog",
              "specification/draft/architecture/index",
              {
                "group": "Base Protocol",
                "pages": [
                  "specification/draft/basic/index",
                  "specification/draft/basic/lifecycle",
                  "specification/draft/basic/transports",
                  "specification/draft/basic/authorization",
                  "specification/draft/basic/security_best_practices",
                  {
                    "group": "Utilities",
                    "pages": [
                      "specification/draft/basic/utilities/cancellation",
                      "specification/draft/basic/utilities/ping",
                      "specification/draft/basic/utilities/progress"
                    ]
                  }
                ]
              },
              {
                "group": "Client Features",
                "pages": [
                  "specification/draft/client/roots",
                  "specification/draft/client/sampling",
<<<<<<< HEAD
                  "specification/draft/client/user_interaction"
=======
                  "specification/draft/client/elicitation"
>>>>>>> d095ba60
                ]
              },
              {
                "group": "Server Features",
                "pages": [
                  "specification/draft/server/index",
                  "specification/draft/server/prompts",
                  "specification/draft/server/resources",
                  "specification/draft/server/tools",
                  {
                    "group": "Utilities",
                    "pages": [
                      "specification/draft/server/utilities/completion",
                      "specification/draft/server/utilities/logging",
                      "specification/draft/server/utilities/pagination"
                    ]
                  }
                ]
              }
            ]
          },
          {
            "group": "Resources",
            "pages": ["specification/versioning", "specification/contributing"]
          }
        ]
      }
    ],
    "global": {
      "anchors": [
        {
          "anchor": "C# SDK",
          "href": "https://github.com/modelcontextprotocol/csharp-sdk",
          "icon": "square-c"
        },
        {
          "anchor": "Java SDK",
          "href": "https://github.com/modelcontextprotocol/java-sdk",
          "icon": "java"
        },
        {
          "anchor": "Kotlin SDK",
          "href": "https://github.com/modelcontextprotocol/kotlin-sdk",
          "icon": "square-k"
        },
        {
          "anchor": "Python SDK",
          "href": "https://github.com/modelcontextprotocol/python-sdk",
          "icon": "python"
        },
        {
          "anchor": "Ruby SDK",
          "href": "https://github.com/modelcontextprotocol/ruby-sdk",
          "icon": "gem"
        },
        {
          "anchor": "Swift SDK",
          "href": "https://github.com/modelcontextprotocol/swift-sdk",
          "icon": "swift"
        },
        {
          "anchor": "TypeScript SDK",
          "href": "https://github.com/modelcontextprotocol/typescript-sdk",
          "icon": "square-js"
        }
      ]
    }
  },
  "logo": {
    "light": "/logo/light.svg",
    "dark": "/logo/dark.svg"
  },
  "navbar": {
    "links": [],
    "primary": {
      "type": "button",
      "label": "GitHub",
      "href": "https://github.com/modelcontextprotocol"
    }
  },
  "seo": {
    "metatags": {
      "og:image": "https://raw.githubusercontent.com/modelcontextprotocol/docs/2eb6171ddbfeefde349dc3b8d5e2b87414c26250/images/og-image.png"
    },
    "indexing": "navigable"
  },
  "footer": {
    "socials": {
      "github": "https://github.com/modelcontextprotocol"
    }
  },
  "redirects": [
    {
      "source": "/tutorials/building-a-client",
      "destination": "/quickstart/client"
    },
    {
      "source": "/quickstart",
      "destination": "/quickstart/server"
    },
    {
      "source": "/specification/latest",
      "destination": "/specification/2025-03-26",
      "permanent": false
    }
  ],
  "contextual": {
    "options": ["copy", "view"]
  }
}<|MERGE_RESOLUTION|>--- conflicted
+++ resolved
@@ -1,320 +1,306 @@
 {
-  "$schema": "https://mintlify.com/docs.json",
-  "theme": "willow",
-  "name": "Model Context Protocol",
-  "colors": {
-    "primary": "#09090b",
-    "light": "#FAFAFA",
-    "dark": "#09090b"
-  },
-  "favicon": "/favicon.svg",
-  "navigation": {
-    "tabs": [
-      {
-        "tab": "User Guide",
-        "groups": [
-          {
-            "group": "Get Started",
-            "pages": [
-              "introduction",
-              {
-                "group": "Quickstart",
-                "pages": [
-                  "quickstart/server",
-                  "quickstart/client",
-                  "quickstart/user"
+    "$schema": "https://mintlify.com/docs.json",
+    "theme": "willow",
+    "name": "Model Context Protocol",
+    "colors": { "primary": "#09090b", "light": "#FAFAFA", "dark": "#09090b" },
+    "favicon": "/favicon.svg",
+    "navigation": {
+        "tabs": [
+            {
+                "tab": "User Guide",
+                "groups": [
+                    {
+                        "group": "Get Started",
+                        "pages": [
+                            "introduction",
+                            {
+                                "group": "Quickstart",
+                                "pages": [
+                                    "quickstart/server",
+                                    "quickstart/client",
+                                    "quickstart/user"
+                                ]
+                            },
+                            "examples",
+                            "clients",
+                            "faqs"
+                        ]
+                    },
+                    {
+                        "group": "Tutorials",
+                        "pages": [
+                            "tutorials/building-mcp-with-llms",
+                            "docs/tools/debugging",
+                            "docs/tools/inspector"
+                        ]
+                    },
+                    {
+                        "group": "Concepts",
+                        "pages": [
+                            "docs/concepts/architecture",
+                            "docs/concepts/resources",
+                            "docs/concepts/prompts",
+                            "docs/concepts/tools",
+                            "docs/concepts/sampling",
+                            "docs/concepts/roots",
+                            "docs/concepts/transports"
+                        ]
+                    },
+                    {
+                        "group": "Development",
+                        "pages": [
+                            "development/roadmap",
+                            "development/contributing"
+                        ]
+                    }
                 ]
-              },
-              "examples",
-              "clients",
-              "faqs"
+            },
+            {
+                "tab": "SDKs",
+                "icon": "book-open",
+                "groups": [
+                    {
+                        "group": "Java",
+                        "pages": [
+                            "sdk/java/mcp-overview",
+                            "sdk/java/mcp-client",
+                            "sdk/java/mcp-server"
+                        ]
+                    }
+                ]
+            },
+            {
+                "tab": "Specification",
+                "icon": "book",
+                "groups": [
+                    {
+                        "group": "2025-03-26 (Latest)",
+                        "pages": [
+                            "specification/2025-03-26/index",
+                            "specification/2025-03-26/changelog",
+                            "specification/2025-03-26/architecture/index",
+                            {
+                                "group": "Base Protocol",
+                                "pages": [
+                                    "specification/2025-03-26/basic/index",
+                                    "specification/2025-03-26/basic/lifecycle",
+                                    "specification/2025-03-26/basic/transports",
+                                    "specification/2025-03-26/basic/authorization",
+                                    {
+                                        "group": "Utilities",
+                                        "pages": [
+                                            "specification/2025-03-26/basic/utilities/cancellation",
+                                            "specification/2025-03-26/basic/utilities/ping",
+                                            "specification/2025-03-26/basic/utilities/progress"
+                                        ]
+                                    }
+                                ]
+                            },
+                            {
+                                "group": "Client Features",
+                                "pages": [
+                                    "specification/2025-03-26/client/roots",
+                                    "specification/2025-03-26/client/sampling"
+                                ]
+                            },
+                            {
+                                "group": "Server Features",
+                                "pages": [
+                                    "specification/2025-03-26/server/index",
+                                    "specification/2025-03-26/server/prompts",
+                                    "specification/2025-03-26/server/resources",
+                                    "specification/2025-03-26/server/tools",
+                                    {
+                                        "group": "Utilities",
+                                        "pages": [
+                                            "specification/2025-03-26/server/utilities/completion",
+                                            "specification/2025-03-26/server/utilities/logging",
+                                            "specification/2025-03-26/server/utilities/pagination"
+                                        ]
+                                    }
+                                ]
+                            }
+                        ]
+                    },
+                    {
+                        "group": "2024-11-05",
+                        "pages": [
+                            "specification/2024-11-05/index",
+                            "specification/2024-11-05/architecture/index",
+                            {
+                                "group": "Base Protocol",
+                                "pages": [
+                                    "specification/2024-11-05/basic/index",
+                                    "specification/2024-11-05/basic/lifecycle",
+                                    "specification/2024-11-05/basic/messages",
+                                    "specification/2024-11-05/basic/transports",
+                                    {
+                                        "group": "Utilities",
+                                        "pages": [
+                                            "specification/2024-11-05/basic/utilities/cancellation",
+                                            "specification/2024-11-05/basic/utilities/ping",
+                                            "specification/2024-11-05/basic/utilities/progress"
+                                        ]
+                                    }
+                                ]
+                            },
+                            {
+                                "group": "Client Features",
+                                "pages": [
+                                    "specification/2024-11-05/client/roots",
+                                    "specification/2024-11-05/client/sampling"
+                                ]
+                            },
+                            {
+                                "group": "Server Features",
+                                "pages": [
+                                    "specification/2024-11-05/server/index",
+                                    "specification/2024-11-05/server/prompts",
+                                    "specification/2024-11-05/server/resources",
+                                    "specification/2024-11-05/server/tools",
+                                    {
+                                        "group": "Utilities",
+                                        "pages": [
+                                            "specification/2024-11-05/server/utilities/completion",
+                                            "specification/2024-11-05/server/utilities/logging",
+                                            "specification/2024-11-05/server/utilities/pagination"
+                                        ]
+                                    }
+                                ]
+                            }
+                        ]
+                    },
+                    {
+                        "group": "draft",
+                        "pages": [
+                            "specification/draft/index",
+                            "specification/draft/changelog",
+                            "specification/draft/architecture/index",
+                            {
+                                "group": "Base Protocol",
+                                "pages": [
+                                    "specification/draft/basic/index",
+                                    "specification/draft/basic/lifecycle",
+                                    "specification/draft/basic/transports",
+                                    "specification/draft/basic/authorization",
+                                    "specification/draft/basic/security_best_practices",
+                                    {
+                                        "group": "Utilities",
+                                        "pages": [
+                                            "specification/draft/basic/utilities/cancellation",
+                                            "specification/draft/basic/utilities/ping",
+                                            "specification/draft/basic/utilities/progress"
+                                        ]
+                                    }
+                                ]
+                            },
+                            {
+                                "group": "Client Features",
+                                "pages": [
+                                    "specification/draft/client/roots",
+                                    "specification/draft/client/sampling",
+                                    "specification/draft/client/elicitation",
+                                    "specification/draft/client/user_interaction"
+                                ]
+                            },
+                            {
+                                "group": "Server Features",
+                                "pages": [
+                                    "specification/draft/server/index",
+                                    "specification/draft/server/prompts",
+                                    "specification/draft/server/resources",
+                                    "specification/draft/server/tools",
+                                    {
+                                        "group": "Utilities",
+                                        "pages": [
+                                            "specification/draft/server/utilities/completion",
+                                            "specification/draft/server/utilities/logging",
+                                            "specification/draft/server/utilities/pagination"
+                                        ]
+                                    }
+                                ]
+                            }
+                        ]
+                    },
+                    {
+                        "group": "Resources",
+                        "pages": [
+                            "specification/versioning",
+                            "specification/contributing"
+                        ]
+                    }
+                ]
+            }
+        ],
+        "global": {
+            "anchors": [
+                {
+                    "anchor": "C# SDK",
+                    "href": "https://github.com/modelcontextprotocol/csharp-sdk",
+                    "icon": "square-c"
+                },
+                {
+                    "anchor": "Java SDK",
+                    "href": "https://github.com/modelcontextprotocol/java-sdk",
+                    "icon": "java"
+                },
+                {
+                    "anchor": "Kotlin SDK",
+                    "href": "https://github.com/modelcontextprotocol/kotlin-sdk",
+                    "icon": "square-k"
+                },
+                {
+                    "anchor": "Python SDK",
+                    "href": "https://github.com/modelcontextprotocol/python-sdk",
+                    "icon": "python"
+                },
+                {
+                    "anchor": "Ruby SDK",
+                    "href": "https://github.com/modelcontextprotocol/ruby-sdk",
+                    "icon": "gem"
+                },
+                {
+                    "anchor": "Swift SDK",
+                    "href": "https://github.com/modelcontextprotocol/swift-sdk",
+                    "icon": "swift"
+                },
+                {
+                    "anchor": "TypeScript SDK",
+                    "href": "https://github.com/modelcontextprotocol/typescript-sdk",
+                    "icon": "square-js"
+                }
             ]
-          },
-          {
-            "group": "Tutorials",
-            "pages": [
-              "tutorials/building-mcp-with-llms",
-              "docs/tools/debugging",
-              "docs/tools/inspector"
-            ]
-          },
-          {
-            "group": "Concepts",
-            "pages": [
-              "docs/concepts/architecture",
-              "docs/concepts/resources",
-              "docs/concepts/prompts",
-              "docs/concepts/tools",
-              "docs/concepts/sampling",
-              "docs/concepts/roots",
-              "docs/concepts/transports"
-            ]
-          },
-          {
-            "group": "Development",
-            "pages": [
-              "development/roadmap",
-              "development/contributing"
-            ]
-          }
-        ]
-      },
-      {
-        "tab": "SDKs",
-        "icon": "book-open",
-        "groups": [
-          {
-            "group": "Java",
-            "pages": [
-              "sdk/java/mcp-overview",
-              "sdk/java/mcp-client",
-              "sdk/java/mcp-server"
-            ]
-          }
-        ]
-      },
-      {
-        "tab": "Specification",
-        "icon": "book",
-        "groups": [
-          {
-            "group": "2025-03-26 (Latest)",
-            "pages": [
-              "specification/2025-03-26/index",
-              "specification/2025-03-26/changelog",
-              "specification/2025-03-26/architecture/index",
-              {
-                "group": "Base Protocol",
-                "pages": [
-                  "specification/2025-03-26/basic/index",
-                  "specification/2025-03-26/basic/lifecycle",
-                  "specification/2025-03-26/basic/transports",
-                  "specification/2025-03-26/basic/authorization",
-                  {
-                    "group": "Utilities",
-                    "pages": [
-                      "specification/2025-03-26/basic/utilities/cancellation",
-                      "specification/2025-03-26/basic/utilities/ping",
-                      "specification/2025-03-26/basic/utilities/progress"
-                    ]
-                  }
-                ]
-              },
-              {
-                "group": "Client Features",
-                "pages": [
-                  "specification/2025-03-26/client/roots",
-                  "specification/2025-03-26/client/sampling"
-                ]
-              },
-              {
-                "group": "Server Features",
-                "pages": [
-                  "specification/2025-03-26/server/index",
-                  "specification/2025-03-26/server/prompts",
-                  "specification/2025-03-26/server/resources",
-                  "specification/2025-03-26/server/tools",
-                  {
-                    "group": "Utilities",
-                    "pages": [
-                      "specification/2025-03-26/server/utilities/completion",
-                      "specification/2025-03-26/server/utilities/logging",
-                      "specification/2025-03-26/server/utilities/pagination"
-                    ]
-                  }
-                ]
-              }
-            ]
-          },
-          {
-            "group": "2024-11-05",
-            "pages": [
-              "specification/2024-11-05/index",
-              "specification/2024-11-05/architecture/index",
-              {
-                "group": "Base Protocol",
-                "pages": [
-                  "specification/2024-11-05/basic/index",
-                  "specification/2024-11-05/basic/lifecycle",
-                  "specification/2024-11-05/basic/messages",
-                  "specification/2024-11-05/basic/transports",
-                  {
-                    "group": "Utilities",
-                    "pages": [
-                      "specification/2024-11-05/basic/utilities/cancellation",
-                      "specification/2024-11-05/basic/utilities/ping",
-                      "specification/2024-11-05/basic/utilities/progress"
-                    ]
-                  }
-                ]
-              },
-              {
-                "group": "Client Features",
-                "pages": [
-                  "specification/2024-11-05/client/roots",
-                  "specification/2024-11-05/client/sampling"
-                ]
-              },
-              {
-                "group": "Server Features",
-                "pages": [
-                  "specification/2024-11-05/server/index",
-                  "specification/2024-11-05/server/prompts",
-                  "specification/2024-11-05/server/resources",
-                  "specification/2024-11-05/server/tools",
-                  {
-                    "group": "Utilities",
-                    "pages": [
-                      "specification/2024-11-05/server/utilities/completion",
-                      "specification/2024-11-05/server/utilities/logging",
-                      "specification/2024-11-05/server/utilities/pagination"
-                    ]
-                  }
-                ]
-              }
-            ]
-          },
-          {
-            "group": "draft",
-            "pages": [
-              "specification/draft/index",
-              "specification/draft/changelog",
-              "specification/draft/architecture/index",
-              {
-                "group": "Base Protocol",
-                "pages": [
-                  "specification/draft/basic/index",
-                  "specification/draft/basic/lifecycle",
-                  "specification/draft/basic/transports",
-                  "specification/draft/basic/authorization",
-                  "specification/draft/basic/security_best_practices",
-                  {
-                    "group": "Utilities",
-                    "pages": [
-                      "specification/draft/basic/utilities/cancellation",
-                      "specification/draft/basic/utilities/ping",
-                      "specification/draft/basic/utilities/progress"
-                    ]
-                  }
-                ]
-              },
-              {
-                "group": "Client Features",
-                "pages": [
-                  "specification/draft/client/roots",
-                  "specification/draft/client/sampling",
-<<<<<<< HEAD
-                  "specification/draft/client/user_interaction"
-=======
-                  "specification/draft/client/elicitation"
->>>>>>> d095ba60
-                ]
-              },
-              {
-                "group": "Server Features",
-                "pages": [
-                  "specification/draft/server/index",
-                  "specification/draft/server/prompts",
-                  "specification/draft/server/resources",
-                  "specification/draft/server/tools",
-                  {
-                    "group": "Utilities",
-                    "pages": [
-                      "specification/draft/server/utilities/completion",
-                      "specification/draft/server/utilities/logging",
-                      "specification/draft/server/utilities/pagination"
-                    ]
-                  }
-                ]
-              }
-            ]
-          },
-          {
-            "group": "Resources",
-            "pages": ["specification/versioning", "specification/contributing"]
-          }
-        ]
-      }
+        }
+    },
+    "logo": { "light": "/logo/light.svg", "dark": "/logo/dark.svg" },
+    "navbar": {
+        "links": [],
+        "primary": {
+            "type": "button",
+            "label": "GitHub",
+            "href": "https://github.com/modelcontextprotocol"
+        }
+    },
+    "seo": {
+        "metatags": {
+            "og:image": "https://raw.githubusercontent.com/modelcontextprotocol/docs/2eb6171ddbfeefde349dc3b8d5e2b87414c26250/images/og-image.png"
+        },
+        "indexing": "navigable"
+    },
+    "footer": {
+        "socials": { "github": "https://github.com/modelcontextprotocol" }
+    },
+    "redirects": [
+        {
+            "source": "/tutorials/building-a-client",
+            "destination": "/quickstart/client"
+        },
+        { "source": "/quickstart", "destination": "/quickstart/server" },
+        {
+            "source": "/specification/latest",
+            "destination": "/specification/2025-03-26",
+            "permanent": false
+        }
     ],
-    "global": {
-      "anchors": [
-        {
-          "anchor": "C# SDK",
-          "href": "https://github.com/modelcontextprotocol/csharp-sdk",
-          "icon": "square-c"
-        },
-        {
-          "anchor": "Java SDK",
-          "href": "https://github.com/modelcontextprotocol/java-sdk",
-          "icon": "java"
-        },
-        {
-          "anchor": "Kotlin SDK",
-          "href": "https://github.com/modelcontextprotocol/kotlin-sdk",
-          "icon": "square-k"
-        },
-        {
-          "anchor": "Python SDK",
-          "href": "https://github.com/modelcontextprotocol/python-sdk",
-          "icon": "python"
-        },
-        {
-          "anchor": "Ruby SDK",
-          "href": "https://github.com/modelcontextprotocol/ruby-sdk",
-          "icon": "gem"
-        },
-        {
-          "anchor": "Swift SDK",
-          "href": "https://github.com/modelcontextprotocol/swift-sdk",
-          "icon": "swift"
-        },
-        {
-          "anchor": "TypeScript SDK",
-          "href": "https://github.com/modelcontextprotocol/typescript-sdk",
-          "icon": "square-js"
-        }
-      ]
-    }
-  },
-  "logo": {
-    "light": "/logo/light.svg",
-    "dark": "/logo/dark.svg"
-  },
-  "navbar": {
-    "links": [],
-    "primary": {
-      "type": "button",
-      "label": "GitHub",
-      "href": "https://github.com/modelcontextprotocol"
-    }
-  },
-  "seo": {
-    "metatags": {
-      "og:image": "https://raw.githubusercontent.com/modelcontextprotocol/docs/2eb6171ddbfeefde349dc3b8d5e2b87414c26250/images/og-image.png"
-    },
-    "indexing": "navigable"
-  },
-  "footer": {
-    "socials": {
-      "github": "https://github.com/modelcontextprotocol"
-    }
-  },
-  "redirects": [
-    {
-      "source": "/tutorials/building-a-client",
-      "destination": "/quickstart/client"
-    },
-    {
-      "source": "/quickstart",
-      "destination": "/quickstart/server"
-    },
-    {
-      "source": "/specification/latest",
-      "destination": "/specification/2025-03-26",
-      "permanent": false
-    }
-  ],
-  "contextual": {
-    "options": ["copy", "view"]
-  }
+    "contextual": { "options": ["copy", "view"] }
 }