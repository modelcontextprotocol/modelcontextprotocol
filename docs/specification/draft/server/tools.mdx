--- conflicted
+++ resolved
@@ -201,13 +201,9 @@
     - `{ "type": "object", "additionalProperties": false }` - **Recommended**: explicitly accepts only empty objects
     - `{ "type": "object" }` - accepts any object (including with properties)
 - `outputSchema`: Optional JSON Schema defining expected output structure
-<<<<<<< HEAD
-- `annotations`: Optional properties describing tool behavior
-=======
   - Follows the [JSON Schema usage guidelines](/specification/draft/basic#json-schema-usage)
   - Defaults to 2020-12 if no `$schema` field is present
-- `annotations`: optional properties describing tool behavior
->>>>>>> 7b429d43
+- `annotations`: Optional properties describing tool behavior
 
 <Warning>
   For trust & safety and security, clients **MUST** consider tool annotations to
