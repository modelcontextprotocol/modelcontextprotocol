--- conflicted
+++ resolved
@@ -67,12 +67,8 @@
 4. MCP servers **MUST** implement OAuth 2.0 Protected Resource Metadata ([RFC9728](https://datatracker.ietf.org/doc/html/rfc9728)).
    MCP clients **MUST** use OAuth 2.0 Protected Resource Metadata for authorization server discovery.
 
-<<<<<<< HEAD
 5. MCP authorization servers **MUST** provide at least one of the following discovery mechanisms:
 
-=======
-1. MCP authorization servers **MUST** provide at least one of the following discovery mechanisms:
->>>>>>> 32c065d4
    - OAuth 2.0 Authorization Server Metadata ([RFC8414](https://datatracker.ietf.org/doc/html/rfc8414))
    - [OpenID Connect Discovery 1.0](https://openid.net/specs/openid-connect-discovery-1_0.html)
 
