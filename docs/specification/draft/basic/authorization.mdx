--- conflicted
+++ resolved
@@ -87,20 +87,9 @@
 the `authorization_servers` field containing at least one authorization server.
 
 The specific use of `authorization_servers` is beyond the scope of this specification; implementers should consult
-<<<<<<< HEAD
 the [OAuth 2.0 Protected Resource Metadata](https://datatracker.ietf.org/doc/html/rfc9728) documentation for
-guidance on implementation details.
-
-Protected Resource Metadata documents can define multiple authorization servers. Most MCP server
-implementations will only require a single authorization server entry.
-
-The responsibility for selecting which authorization server to use lies with the MCP client, following the guidelines specified in
+guidance on implementation details. Implementors should note that Protected Resource Metadata documents can define multiple authorization servers. The responsibility for selecting which authorization server to use lies with the MCP client, following the guidelines specified in
 [RFC9728 Section 7.6 "Authorization Servers"](https://datatracker.ietf.org/doc/html/rfc9728#name-authorization-servers).
-=======
-the [OAuth 2.0 Protected Resource Metadata](https://datatracker.ietf.org/doc/html/draft-ietf-oauth-resource-metadata-13) documentation for
-guidance on implementation details. Implementors should note that Protected Resource Metadata documents can define multiple authorization servers. The responsibility for selecting which authorization server to use lies with the MCP client, following the guidelines specified in
-[RFC9728 Section 7.6 "Authorization Servers"](https://datatracker.ietf.org/doc/html/draft-ietf-oauth-resource-metadata-13#name-authorization-servers).
->>>>>>> 1ca4a0f2
 
 MCP servers **MUST** use the HTTP header `WWW-Authenticate` when returning a _401 Unauthorized_ to indicate the location of the resource server metadata URL
 as described in [OAuth 2.0 Protected Resource Metadata](https://datatracker.ietf.org/doc/html/rfc9728).
