--- conflicted
+++ resolved
@@ -70,15 +70,6 @@
     "clientInfo": {
       "name": "ExampleClient",
       "title": "Example Client Display Name",
-<<<<<<< HEAD
-      "version": "1.0.0"
-    },
-    "supportedServerCapabilities": {
-      "tools": {},
-      "resources": {
-        "listChanged": false
-      }
-=======
       "version": "1.0.0",
       "icons": [
         {
@@ -88,7 +79,12 @@
         }
       ],
       "websiteUrl": "https://example.com"
->>>>>>> 69b393f9
+    },
+    "supportedServerCapabilities": {
+      "tools": {},
+      "resources": {
+        "listChanged": false
+      }
     }
   }
 }
