---
title: Key Changes
---

This document lists changes made to the Model Context Protocol (MCP) specification since
the previous revision, [2025-03-26](/specification/2025-03-26).

## Major changes

1. Removed support for JSON-RPC **[batching](https://www.jsonrpc.org/specification#batch)**
   (PR [#416](https://github.com/modelcontextprotocol/specification/pull/416))
2. Added support for [structured tool output](https://modelcontextprotocol.io/specification/draft/server/tools#structured-content)
   (PR [#371](https://github.com/modelcontextprotocol/modelcontextprotocol/pull/371))
3. Classified MCP servers as [OAuth Resource Servers](https://modelcontextprotocol.io/specification/draft/basic/authorization#2-3-authorization-server-discovery), adding protected resource metadata to discover the corresponding Authorization server. (PR [#338](https://github.com/modelcontextprotocol/modelcontextprotocol/pull/338))
4. Clarified [security considerations](https://modelcontextprotocol.io/specification/draft/basic/authorization#3-security-considerations) and best practices in the authorization spec and in a new [security best practices page](https://modelcontextprotocol.io/specification/draft/basic/security_best_practices).
5. Added support for **[elicitation](/specification/draft/client/elicitation)**, enabling
   servers to request additional information from users during interactions. (PR [#382](https://github.com/modelcontextprotocol/modelcontextprotocol/pull/382))

## Other schema changes

<<<<<<< HEAD
- PromptMessage and SamplingMessage now contain Arrays of content.
- TODO

=======
>>>>>>> d095ba60
## Full changelog

For a complete list of all changes that have been made since the last protocol revision,
[see GitHub](https://github.com/modelcontextprotocol/specification/compare/2025-03-26...draft).<|MERGE_RESOLUTION|>--- conflicted
+++ resolved
@@ -18,12 +18,9 @@
 
 ## Other schema changes
 
-<<<<<<< HEAD
 - PromptMessage and SamplingMessage now contain Arrays of content.
 - TODO
 
-=======
->>>>>>> d095ba60
 ## Full changelog
 
 For a complete list of all changes that have been made since the last protocol revision,
