--- conflicted
+++ resolved
@@ -411,17 +411,11 @@
 
 When a request cannot be processed until an elicitation is completed, the server **MAY** return a [`URLElicitationRequiredError`](#error-handling) (code `-32042`) to indicate to the client that a URL mode elicitation is required. The server **MUST NOT** return this error except when URL mode elicitation is required.
 
-<<<<<<< HEAD
-The `requestedSchema` field allows servers to define the structure of the expected response using a restricted subset of JSON Schema. To simplify implementation for clients, elicitation schemas are limited to flat objects with primitive properties only.
-
-Elicitation schemas follow the [JSON Schema usage guidelines](/specification/draft/basic#json-schema-usage) with additional restrictions:
-=======
 The error **MUST** include a list of elicitations that are required to complete before the original can be retried.
 
 Any elicitations returned in the error **MUST** be URL mode elicitations and have an `elicitationId` property.
 
 **Error Response:**
->>>>>>> 0544dde9
 
 ```json
 {
