---
title: Elicitation
---

<div id="enable-section-numbers" />

<Info>**Protocol Revision**: draft</Info>

<Note>

The design of the Elicitation capability may evolve in future protocol versions.

</Note>

The Model Context Protocol (MCP) provides a standardized way for servers to request additional
information from users through the client during interactions. This flow allows clients to
maintain control over user interactions and data sharing while enabling servers to gather
necessary information dynamically.

Elicitation supports two modes:

- **Form mode**: Servers can request structured data from users with optional JSON schemas to validate responses
- **URL mode**: Servers can direct users to external URLs for sensitive interactions that must _not_ pass through the MCP client

## User Interaction Model

Elicitation in MCP allows servers to implement interactive workflows by enabling user input
requests to occur _nested_ inside other MCP server features.

Implementations are free to expose elicitation through any interface pattern that suits
their needs&mdash;the protocol itself does not mandate any specific user interaction
model.

<Warning>

For trust & safety and security:

- Servers **MUST NOT** use form mode elicitation to request sensitive information
- Servers **MUST** use URL mode for interactions involving sensitive information, such as credentials
- URLs **MUST NOT** appear in any field of an elicitation request, other than the `url` field in an URL mode request

MCP clients **SHOULD**:

- Provide UI that makes it clear which server is requesting information
- For URL mode, clearly display the target domain/host before navigation
- Allow users to review and modify their responses before sending
- Respect user privacy and provide clear decline and cancel options

</Warning>

## Capabilities

Clients that support elicitation **MUST** declare the `elicitation` capability during
[initialization](../basic/lifecycle#initialization):

```json
{
  "capabilities": {
    "elicitation": {
      "form": {},
      "url": {}
    }
  }
}
```

Clients declaring the `elicitation` capability **MUST** support at least one mode (`form` or `url`).

Servers **MUST NOT** send elicitation requests with modes that are not supported by the client.

## Protocol Messages

### Elicitation Requests

To request information from a user, servers send an `elicitation/create` request.

All elicitation requests **MUST** include the following parameters:

| Name      | Type   | Options       | Description                                                        |
| --------- | ------ | ------------- | ------------------------------------------------------------------ |
| `mode`    | string | `form`, `url` | The mode of the elicitation.                                       |
| `message` | string |               | A human-readable message explaining why the interaction is needed. |

The `mode` parameter specifies the type of elicitation:

- `"form"`: In-band structured data collection with optional schema validation. Data is exposed to the client.
- `"url"`: Out-of-band interaction via URL navigation. Data (other than the URL itself) is **not** exposed to the client.

### Form Mode Elicitation Requests

Form mode elicitation allows servers to collect structured data directly through the MCP client.

Form mode elicitation requests **MUST** specify `mode: "form"` and include these parameters:

| Name              | Type   | Description                                                    |
| ----------------- | ------ | -------------------------------------------------------------- |
| `requestedSchema` | object | A JSON Schema defining the structure of the expected response. |

#### Requested Schema

The `requestedSchema` parameter allows servers to define the structure of the expected
response using a restricted subset of JSON Schema.

To simplify client user experience, form mode elicitation schemas are limited to flat objects
with primitive properties only.

The schema is restricted to these primitive types:

1. **String Schema**

   ```json
   {
     "type": "string",
     "title": "Display Name",
     "description": "Description text",
     "minLength": 3,
     "maxLength": 50,
     "pattern": "^[A-Za-z]+$",
     "format": "email"
   }
   ```

   Supported formats: `email`, `uri`, `date`, `date-time`

2. **Number Schema**

   ```json
   {
     "type": "number", // or "integer"
     "title": "Display Name",
     "description": "Description text",
     "minimum": 0,
     "maximum": 100
   }
   ```

3. **Boolean Schema**

   ```json
   {
     "type": "boolean",
     "title": "Display Name",
     "description": "Description text",
     "default": false
   }
   ```

4. **Enum Schema**
   ```json
   {
     "type": "string",
     "title": "Display Name",
     "description": "Description text",
     "enum": ["option1", "option2", "option3"],
     "enumNames": ["Option 1", "Option 2", "Option 3"]
   }
   ```

Clients can use this schema to:

1. Generate appropriate input forms
2. Validate user input before sending
3. Provide better guidance to users

Note that complex nested structures, arrays of objects, and other advanced JSON Schema features are intentionally not supported to simplify client user experience.

#### Example: Simple Text Request

**Request:**

```json
{
  "jsonrpc": "2.0",
  "id": 1,
  "method": "elicitation/create",
  "params": {
    "mode": "form",
    "message": "Please provide your GitHub username",
    "requestedSchema": {
      "type": "object",
      "properties": {
        "name": {
          "type": "string"
        }
      },
      "required": ["name"]
    }
  }
}
```

**Response:**

```json
{
  "jsonrpc": "2.0",
  "id": 1,
  "result": {
    "action": "accept",
    "content": {
      "name": "octocat"
    }
  }
}
```

#### Example: Structured Data Request

**Request:**

```json
{
  "jsonrpc": "2.0",
  "id": 2,
  "method": "elicitation/create",
  "params": {
    "mode": "form",
    "message": "Please provide your contact information",
    "requestedSchema": {
      "type": "object",
      "properties": {
        "name": {
          "type": "string",
          "description": "Your full name"
        },
        "email": {
          "type": "string",
          "format": "email",
          "description": "Your email address"
        },
        "age": {
          "type": "number",
          "minimum": 18,
          "description": "Your age"
        }
      },
      "required": ["name", "email"]
    }
  }
}
```

**Response:**

```json
{
  "jsonrpc": "2.0",
  "id": 2,
  "result": {
    "action": "accept",
    "content": {
      "name": "Monalisa Octocat",
      "email": "octocat@github.com",
      "age": 30
    }
  }
}
```

### URL Mode Elicitation Requests

URL mode elicitation enables servers to direct users to external URLs for out-of-band interactions that must not pass through the MCP client. This is essential for auth flows, payment processing, and other sensitive or secure operations.

<Note>
  **Important**: URL mode elicitation is *not* for authorizing the MCP client's
  access to the MCP server (that's handled by [MCP
  authorization](../basic/authorization)). Instead, it's used when the MCP
  server needs to obtain sensitive information or third-party authorization on
  behalf of the user. The MCP client's bearer token remains unchanged. The
  client's only responsibility is to provide the user with context about the
  elicitation URL the server wants them to open.
</Note>

URL mode elicitation requests **MUST** specify `mode: "url"` and include these parameters:

| Name            | Type   | Description                               |
| --------------- | ------ | ----------------------------------------- |
| `url`           | string | The URL that the user should navigate to. |
| `elicitationId` | string | A unique identifier for the elicitation.  |

The `url` parameter **MUST** contain a valid URL. The `message` parameter **MUST NOT** contain a URL.

#### Example: Request Sensitive Data

This example shows a URL mode elicitation request directing the user to a secure URL where they can provide sensitive information (an API key, for example).
The same request could direct the user into an OAuth authorization flow, or a payment flow. The only difference is the URL and the message.

**Request:**

```json
{
  "jsonrpc": "2.0",
  "id": 3,
  "method": "elicitation/create",
  "params": {
    "mode": "url",
    "elicitationId": "550e8400-e29b-41d4-a716-446655440000",
    "url": "https://mcp.example.com/ui/set_api_key",
    "message": "Please provide your API key to continue."
  }
}
```

**Response:**

```json
{
  "jsonrpc": "2.0",
  "id": 3,
  "result": {
    "action": "accept"
  }
}
```

The response with `action: "accept"` indicates that the user has consented to the
interaction. It does not mean that the interaction is complete. The interaction occurs out
of band and the client is not aware of the outcome, unless the client requests progress updates.

### Progress Tracking

The client **MAY** request progress updates from the server by sending an `elicitation/track` request with a [progress token](../basic/utilities/progress#progress-token). This is particularly useful in URL mode, because the client is not involved in the interaction.

The client **MUST** include an `elicitationId` in the request to identify which elicitation to send progress updates for. The client **SHOULD** include a `progressToken` in the request's `_meta` field.

The server **MUST** respond with an [error](#error-handling) if the client sends an `elicitation/track` request containing an `elicitationId` that is not known or does not belong to the client.

The server **MAY** send a `notifications/progress` notification to the client with the progress token and the progress status.

The server **SHOULD** send a `elicitation/track` response to the client once the elicitation is complete.

#### Example

**Progress Tracking Request:**

```json
{
  "jsonrpc": "2.0",
  "id": 4,
  "method": "elicitation/track",
  "params": {
    "_meta": {
      "progressToken": "abc123"
    },
    "elicitationId": "550e8400-e29b-41d4-a716-446655440000"
  }
}
```

**Progress Tracking Notification:**

```json
{
  "jsonrpc": "2.0",
  "method": "notifications/progress",
  "params": {
    "progressToken": "abc123",
    "progress": 42,
    "message": "Consent pending..."
  }
}
```

**Progress Tracking Response:**

```json
{
  "jsonrpc": "2.0",
  "id": 4,
  "result": {
    "status": "complete"
  }
}
```

### Elicitation Required Error

When another request cannot be processed until an elicitation is completed, the server **SHOULD** return an [ElicitationRequired error](#error-handling) (code `-32000`) to indicate to the client that an elicitation is required.

The error **MUST** include a list of elicitations that are required to complete before the original can be retried.

Any elicitations returned in the error **MUST** be URL mode elicitations and have an `elicitationId` property.
Servers that want elicit data from the user via form mode **SHOULD** make a separate elicitation request for each form mode elicitation.

**Error Response:**

```json
{
  "jsonrpc": "2.0",
  "id": 2,
  "error": {
    "code": -32000, // ELICITATION_REQUIRED
    "message": "This request requires more information.",
    "data": {
      "elicitations": [
        {
          "mode": "url",
          "elicitationId": "550e8400-e29b-41d4-a716-446655440000",
          "url": "https://oauth.example.com/authorize?client_id=abc123&response_type=code&...",
          "message": "Authorization is required to access your Example Co files."
        }
      ]
    }
  }
}
```

## Message Flow

### Form Mode Flow

```mermaid
sequenceDiagram
    participant User
    participant Client
    participant Server

    Note over Server: Server initiates elicitation
    Server->>Client: elicitation/create (mode: form)

    Note over User,Client: Present elicitation UI
    User-->>Client: Provide requested information

    Note over Server,Client: Complete request
    Client->>Server: Return user response

    Note over Server: Continue processing with new information
```

### URL Mode Flow

```mermaid
sequenceDiagram
    participant UserAgent as User Agent (Browser)
    participant User
    participant Client
    participant Server

    Note over Server: Server initiates elicitation
    Server->>Client: elicitation/create (mode: url)

    Client->>User: Present consent to open URL
    User-->>Client: Provide consent

    Client->>UserAgent: Open URL
    Client->>Server: Accept response
    Client-->>Server: elicitation/track request (optional)

    Note over User,UserAgent: User interaction
    Server-->>Client: notifications/progress (optional)
    UserAgent-->>Server: Interaction complete
    Server-->>Client: elicitation/track response (optional)

    Note over Server: Continue processing with new information
```

### URL Mode With Elicitation Required Error Flow

```mermaid
sequenceDiagram
    participant UserAgent as User Agent (Browser)
    participant User
    participant Client
    participant Server

    Client->>Server: tools/call

    Note over Server: Server needs authorization
    Server->>Client: ElicitationRequired error
    Note over Client: Client notes the original request can be retried after elicitation

    Client->>User: Present consent to open URL
    User-->>Client: Provide consent

    Client->>UserAgent: Open URL
    Client->>Server: Accept response
    Client-->>Server: elicitation/track request (optional)

    Note over User,UserAgent: User interaction
    Server-->>Client: notifications/progress (optional)

    UserAgent-->>Server: Interaction complete
    Server-->>Client: elicitation/track response (optional)

    Client->>Server: Retry tools/call (optional)
```

## Response Actions

Elicitation responses use a three-action model to clearly distinguish between different user actions. These actions apply to both form and URL elicitation modes.

```json
{
  "jsonrpc": "2.0",
  "id": 1,
  "result": {
    "action": "accept", // or "decline" or "cancel"
    "content": {
      "propertyName": "value",
      "anotherProperty": 42
    }
  }
}
```

The three response actions are:

1. **Accept** (`action: "accept"`): User explicitly approved and submitted with data
<<<<<<< HEAD

   - For form mode: The `content` field contains the submitted data matching the requested schema
   - For URL mode: The `content` field is omitted
=======
   - The `content` field contains the submitted data matching the requested schema
>>>>>>> 5ad5a520
   - Example: User clicked "Submit", "OK", "Confirm", etc.

2. **Decline** (`action: "decline"`): User explicitly declined the request
   - The `content` field is typically omitted
   - Example: User clicked "Reject", "Decline", "No", etc.

3. **Cancel** (`action: "cancel"`): User dismissed without making an explicit choice
   - The `content` field is typically omitted
   - Example: User closed the dialog, clicked outside, pressed Escape, etc.

Servers should handle each state appropriately:

- **Accept**: Process the submitted data
- **Decline**: Handle explicit decline (e.g., offer alternatives)
- **Cancel**: Handle dismissal (e.g., prompt again later)

## Implementation Considerations

### Statefulness

Most practical uses of elicitation require that the server maintain state about users:

- Whether required information has been collected (e.g., the user's display name via form mode elicitation)
- Status of resource access (e.g., API keys or a payment flow via URL mode elicitation)

Servers implementing elicitation **MUST** securely associate this state with individual users following the guidelines in the [security best practices](../basic/security_best_practices) document. Specifically:

- State **MUST NOT** be associated with session IDs alone
- State storage **MUST** be protected against unauthorized access
- For remote MCP servers, user identification **MUST** be derived from credentials acquired via [MCP authorization](../basic/authorization) when possible (e.g. `sub` claim)

<Note>
  The examples in this section are non-normative and illustrate potential uses
  of elicitation. Implementers should adapt these patterns to their specific
  requirements while maintaining security best practices.
</Note>

### URL Mode Elicitation for Sensitive Data

For servers that interact with downstream APIs requiring sensitive information (e.g., credentials, payment information), URL mode elicitation provides a secure mechanism for users to provide this information without exposing it to the MCP client.

In this pattern:

1. The server directs users to a secure web page (served over HTTPS)
2. The page presents a branded form UI on a domain the user trusts
3. Users enter sensitive credentials directly into the secure form
4. The server stores credentials securely, bound to the user's identity
5. Subsequent MCP requests use these stored credentials for API access

This approach ensures that sensitive credentials never pass through the MCP client or any intermediate MCP servers, reducing the risk of exposure through client-side logging or other attack vectors.

### URL Mode Elicitation for OAuth Flows

URL mode elicitation enables a pattern where MCP servers act as OAuth clients to third-party resource servers.
Authorization with downstream APIs enabled by URL mode elicitation is separate from [MCP authorization](../basic/authorization). MCP servers **MUST NOT** rely on URL mode elicitation to authorize users for themselves.

#### Understanding the Distinction

- **MCP Authorization**: Required OAuth flow between the MCP client and MCP server (covered in the [authorization specification](../basic/authorization))
- **Downstream Authorization**: Optional authorization between the MCP server and a third-party resource server, initiated via URL mode elicitation

In downstream authorization, the server acts as both:

- An OAuth resource server (to the MCP client)
- An OAuth client (to the third-party resource server)

Example scenario:

- An MCP client connects to an MCP server
- The MCP server integrates with various different third-party services
- When the MCP client calls a tool that requires access to a third-party service, the MCP server needs credentials for that service

The critical security requirements are:

1. **The third-party credentials MUST NOT transit through the MCP client**: The client must never see third-party credentials to protect the security boundary
2. **The MCP server MUST NOT use the client's credentials for the third-party service**: That would be [token passthrough](../basic/security_best_practices#token-passthrough), which is forbidden
3. **The user MUST authorize the MCP server directly**: The interaction happens outside the MCP protocol, without involving the MCP client

Credentials obtained via URL mode elicitation are distinct from the MCP server credentials used by the MCP client. The MCP server **MUST NOT** transmit credentials obtained through URL mode elicitation to the MCP client.

<Note>
  For additional background, refer to the [token passthrough
  section](../basic/security_best_practices#token-passthrough) of the Security
  Best Practices document to understand why MCP servers cannot act as
  pass-through proxies.
</Note>

#### Implementation Pattern

When implementing downstream authorization via URL mode elicitation:

1. The MCP server generates an authorization URL, acting as an OAuth client to the third-party service
2. The server creates a URL mode elicitation request with this URL
3. The user completes the OAuth flow directly with the third-party authorization server
4. The third-party authorization server redirects back to the MCP server
5. The MCP server securely stores the third-party tokens, bound to the user's identity
6. Future MCP requests can leverage these stored tokens for API access to the third-party resource server

```mermaid
sequenceDiagram
    participant User
    participant UserAgent as User Agent (Browser)
    participant 3AS as 3rd Party AS
    participant 3RS as 3rd Party RS
    participant Client as MCP Client
    participant Server as MCP Server

    Client->>Server: tools/call
    Note over Server: Needs 3rd-party authorization for user
    Note over Server: Store state (which user this auth flow is for)
    Server->>Client: ElicitationRequired error<br> (mode: "url", url: "example.com/authorize?...")
    Note over Client: Client notes the tools/call request can be retried later
    Client->>User: Present consent to open URL
    User->>Client: Provide consent
    Client->>UserAgent: Open URL
    Client->>Server: Accept response
    Client-->>Server: elicitation/track request (optional)
    UserAgent->>3AS: Load authorize route
    Note over 3AS,User: User interaction (OAuth flow):<br>User consents to scoped MCP Server access
    3AS->>UserAgent: redirect to MCP Server's redirect_uri
    UserAgent->>Server: load redirect_uri page
    Note over Server: Confirm: redirect_uri belongs to MCP Server
    Note over Server: Confirm: elicitation matches user session<br>Confirm: user is logged into MCP Server or MCP AS
    Server->>3AS: Exchange authorization code for  OAuth tokens
    3AS->>Server: Grants tokens
    Note over Server: Bind tokens to MCP user identity
    Server-->>Client: elicitation/track response (optional)
    Client->>Server: Retry tools/call
    Note over Server: Retrieve token bound to user identity
    Server->>3RS: Call 3rd-party API
```

This pattern maintains clear security boundaries while enabling rich integrations with third-party services that require user authorization.

## Error Handling

Servers **SHOULD** return standard JSON-RPC errors for common failure cases:

- Unknown `elicitationId` in an `elicitation/track` request: `-32602` (Invalid params)
- An `elicitationId` belonging to a different client in an `elicitation/track` request: `-32602` (Invalid params)
- When a request cannot be processed until an elicitation is completed: `-32000` (ElicitationRequired)

Clients **SHOULD** return standard JSON-RPC errors for common failure cases:

- Server sends an `elicitation/create` request with a mode not declared in client capabilities: `-32602` (Invalid params)

## Security Considerations

1. Clients **MUST** provide clear indication of which server is requesting information
2. Clients **SHOULD** implement user approval controls
3. Clients **SHOULD** allow users to decline elicitation requests at any time
4. Clients **SHOULD** implement rate limiting
5. Clients **SHOULD** present elicitation requests in a way that makes it clear what information is being requested and why
6. Servers **MUST** bind elicitation requests to the user's identity

### Safe URL Handling

Clients implementing URL mode elicitation **MUST** handle URLs carefully to prevent users from unknowingly clicking malicious links.

1. Servers **MUST NOT** include URLs in any message or schema fields as part of a form mode elicitation request.
2. Servers **MUST NOT** include URLs in any message or schema fields as part of an URL mode elicitation request, except for the `url` field.

These requirements ensure that client implementations have clear rules about when to present a URL to the user, so that other rules about user consent and SSRF protection (below) can be consistently applied.

### Identifying the User

Servers **MUST NOT** rely on client-provided user identification, as this can be forged.
Instead, servers **SHOULD** follow [security best practices](../basic/security_best_practices).

Non-normative examples:

- Incorrect: Treat user input like "I am joe@example.com" as authoritative
- Correct: Rely on [authorization](../basic/authorization) to identify the user

### Form Mode Security

1. Servers **MUST NOT** request sensitive information (passwords, API keys, etc.) via form mode
2. Clients **SHOULD** validate all responses against the provided schema
3. Servers **SHOULD** validate received data matches the requested schema

### URL Mode Security

Clients **MUST NOT** open a user agent (e.g. browser) without explicit consent from the user.

Clients **MUST** render the URL provided by the server in a browser which does not enable the client or LLM to inspect the content or user inputs.
For example, on iOS, [SFSafariViewController](https://developer.apple.com/documentation/safariservices/sfsafariviewcontroller) is good, but [WkWebView](https://developer.apple.com/documentation/webkit/wkwebview) is not.

#### Server-Side Request Forgery (SSRF)

Since clients facilitate the opening of URLs provided by servers, they **MUST** implement SSRF protections.

The following are recommendations for implementing SSRF protections. Clients that choose to relax these constraints should be aware of the risks.

- Require the `https://` scheme for all URL mode URLs (no HTTP, `file://`, etc.)
- Block requests to internal IP ranges (e.g., `127.0.0.1`, `10.0.0.0/8`, etc.)
- Clearly render or distinguish Unicode characters (e.g. punycode URLs) to avoid "look-alike" misdirections
- Clearly communicate the destination server and target URL to the user when asking for consent before opening the URL

Further recommendations can be found in the OWASP [SSRF Prevention Cheat Sheet](https://cheatsheetseries.owasp.org/cheatsheets/Server_Side_Request_Forgery_Prevention_Cheat_Sheet.html).

#### Phishing

URL mode elicitation returns a URL that an attacker can use to send to a victim. The MCP Server **MUST** verify the identity of the user who opens the URL before accepting information.

Typically identity verification is done by leveraging the [MCP authorization server](../basic/authorization) to identify the user, through a session cookie or equivalent in the browser.

For example, URL mode elicitation may be used to perform OAuth flows where the server acts as an OAuth client of another resource server. Without proper mitigation, the following phishing attack is possible:

1. A malicious user (Alice) connected to a benign server triggers an elicitation request
2. The benign server generates an authorization URL, acting as an OAuth client of a third-party authorization server
3. Alice's client displays the URL and asks for consent
4. Instead of clicking on the link, Alice tricks a victim user (Bob) of the same benign server into clicking it
5. Bob opens the link and completes the authorization, thinking they are authorizing their own connection to the benign server
6. The benign server receives a callback/redirect form the third-party authorization server, and assumes it's Alice's request
7. The tokens for the third-party server are bound to Alice's session and identity, instead of Bob's, resulting in an account takeover

To prevent this attack, the server **MUST** check the identity of the user (step 6 in the above example), and confirm that the user who is completing the authorization is the same user who initiated the elicitation request.<|MERGE_RESOLUTION|>--- conflicted
+++ resolved
@@ -506,13 +506,8 @@
 The three response actions are:
 
 1. **Accept** (`action: "accept"`): User explicitly approved and submitted with data
-<<<<<<< HEAD
-
    - For form mode: The `content` field contains the submitted data matching the requested schema
    - For URL mode: The `content` field is omitted
-=======
-   - The `content` field contains the submitted data matching the requested schema
->>>>>>> 5ad5a520
    - Example: User clicked "Submit", "OK", "Confirm", etc.
 
 2. **Decline** (`action: "decline"`): User explicitly declined the request
