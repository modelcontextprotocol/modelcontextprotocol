--- conflicted
+++ resolved
@@ -57,12 +57,8 @@
 | [TheiaAI/TheiaIDE][TheiaAI/TheiaIDE]        | ❌          | ❌        | ✅      | ❓                     | ❌          | ❌    | Supports tools for Agents in Theia AI and the AI-powered Theia IDE          |
 | [Tome][Tome]                                | ❌          | ❌        | ✅      | ❓                     | ❌          | ❌    | Supports tools, manages MCP servers.                                        |
 | [TypingMind App][TypingMind App]            | ❌          | ❌        | ✅      | ❓                     | ❌          | ❌    | Supports tools at app-level (appear as plugins) or when assigned to Agents  |
-<<<<<<< HEAD
 | [VS Code GitHub Copilot][VS Code]           | ✅          | ✅        | ✅      | ✅                     | ✅          | ✅    | Supports dynamic tool/roots discovery, secure secret configuration, and explicit tool prompting |
-=======
-| [VS Code GitHub Copilot][VS Code]           | ❌          | ❌        | ✅      | ✅                     | ❌          | ✅    | Supports dynamic tool/roots discovery, secure secret configuration, and explicit tool prompting |
 | [WhatsMPC][WhatsMPC]                        | ❌          | ❌        | ✅      | ❌                     | ❌          | ❌    | Supports tools for Remote MCP Servers in WhatsApp                          |
->>>>>>> 3046cd5f
 | [Windsurf Editor][Windsurf]                 | ❌          | ❌        | ✅      | ✅                     | ❌          | ❌    | Supports tools with AI Flow for collaborative development.                  |
 | [Witsy][Witsy]                              | ❌          | ❌        | ✅      | ❓                     | ❌          | ❌    | Supports tools in Witsy.                                                    |
 | [Zed][Zed]                                  | ❌          | ✅        | ❌      | ❌                     | ❌          | ❌    | Prompts appear as slash commands                                            |
