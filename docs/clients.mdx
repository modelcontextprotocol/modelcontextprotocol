--- conflicted
+++ resolved
@@ -983,11 +983,7 @@
 
 ### Needle
 
-<<<<<<< HEAD
-[Needle](https://needle.app) is a RAG worflow platform that also works as an MCP client, letting you connect and use MCP servers in seconds.
-=======
 [Needle](https://needle.app) is a RAG workflow platform that also works as an MCP client, letting you connect and use MCP servers in seconds.
->>>>>>> feede575
 
 **Key features:**
 
