--- conflicted
+++ resolved
@@ -46,12 +46,11 @@
 | [mcp-use][mcp-use]                               | ✅          | ✅        | ✅      | ❓                     | ❌         | ❌    | Support tools, resources, stdio & http connection, local llms-agents.                           |
 | [MCPHub][MCPHub]                                 | ✅          | ✅        | ✅      | ❓                     | ❌         | ❌    | Supports tools, resources, and prompts in Neovim                                                |
 | [MCPOmni-Connect][MCPOmni-Connect]               | ✅          | ✅        | ✅      | ❓                     | ✅         | ❌    | Supports tools with agentic mode, ReAct, and orchestrator capabilities.                         |
-<<<<<<< HEAD
+
+| [Memex][Memex]                                   | ✅          | ✅        | ✅      | ❓                     | ❌         | ❌    | Support tools. Also support *building and testing* MCP server, all-in-one desktop app.          |
 | [Microsoft Copilot Studio]                       | ❌          | ❌        | ✅      | ✅                     | ❌         | ❌    | Supports tools & discovery                                                                      |
-=======
-| [Memex][Memex]                                   | ✅          | ✅        | ✅      | ❓                     | ❌         | ❌    | Support tools. Also support *building and testing* MCP server, all-in-one desktop app.          |
-| [Microsoft Copilot Studio]                       | ❌          | ❌        | ✅      | ❓                     | ❌         | ❌    | Supports tools                                                                                  |
->>>>>>> 0a4994aa
+
+  
 | [MindPal][MindPal]                               | ❌          | ❌        | ✅      | ❓                     | ❌         | ❌    | Supports tools for no-code AI agents and multi-agent workflows.                                 |
 | [MooPoint][MooPoint]                             | ❌          | ❌        | ✅      | ❓                     | ✅         | ❌    | Web-Hosted client with tool calling support                                 |
 | [Msty Studio][Msty Studio]                       | ❌          | ❌        | ✅      | ❓                     | ❌         | ❌    | Supports tools                                                                                  |
