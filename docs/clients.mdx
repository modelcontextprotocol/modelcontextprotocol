--- conflicted
+++ resolved
@@ -119,219 +119,11 @@
 
 This page provides an overview of applications that support the Model Context Protocol (MCP). Each client may support different MCP features, allowing for varying levels of integration with MCP servers.
 
-<<<<<<< HEAD
-| Client                                           | [Resources] | [Prompts] | [Tools] | [Discovery] | [Sampling] | [Roots] | [Elicitation] | [Instructions] |
-| ------------------------------------------------ | ----------- | --------- | ------- | ---------------------- | ---------- | ----- | ------------ | -------------- |
-| [5ire][5ire]                                     | ❌          | ❌        | ✅      | ❓                     | ❌         | ❌    | ❓            | ❓             |
-| [AgentAI][AgentAI]                               | ❌          | ❌        | ✅      | ❓                     | ❌         | ❌    | ❓            | ❓             |
-| [AgenticFlow][AgenticFlow]                       | ✅          | ✅        | ✅      | ✅                     | ❌         | ❌    | ❓            | ❓             |
-| [AIQL TUUI][AIQL TUUI]                           | ✅          | ✅        | ✅      | ✅                     | ✅         | ❌    | ✅            | ❓             |
-| [Amazon Q CLI][Amazon Q CLI]                     | ❌          | ✅        | ✅      | ❓                     | ❌         | ❌    | ❓            | ❓             |
-| [Amazon Q IDE][Amazon Q IDE]                     | ❌          | ❌        | ✅      | ❌                     | ❌         | ❌    | ❓            | ❓             |
-| [Amp][Amp]                                       | ✅          | ✅        | ✅      | ❌                     | ✅         | ❌    | ❓            | ❓             |
-| [Apify MCP Tester][Apify MCP Tester]             | ❌          | ❌        | ✅      | ✅                     | ❌         | ❌    | ❓            | ❓             |
-| [Augment Code][AugmentCode]                      | ❌          | ❌        | ✅      | ❌                     | ❌         | ❌    | ❓            | ❓             |
-| [Avatar Shell][Avatar Shell]                     | ✅          | ❌        | ✅      | ❌                     | ❌         | ❌    | ❓            | ❓             |
-| [BeeAI Framework][BeeAI Framework]               | ❌          | ❌        | ✅      | ❌                     | ❌         | ❌    | ❓            | ❓             |
-| [BoltAI][BoltAI]                                 | ❌          | ❌        | ✅      | ❓                     | ❌         | ❌    | ❓            | ❓             |
-| [Call Chirp][Call Chirp]                         | ❌          | ✅        | ✅      | ❌                     | ❌         | ❌    | ❓            | ❓             |
-| [Chatbox][Chatbox]                               | ❌          | ❌        | ✅      | ❌                     | ❌         | ❌    | ❌            | ❓             |
-| [ChatFrame][ChatFrame]                           | ❌          | ❌        | ✅      | ❌                     | ❌         | ❌    | ❌            | ❓             |
-| [ChatGPT][ChatGPT]                               | ❌          | ❌        | ✅      | ❌                     | ❌         | ❌    | ❓            | ❓             |
-| [ChatWise][ChatWise]                             | ❌          | ❌        | ✅      | ❌                     | ❌         | ❌    | ❓            | ❓             |
-| [Claude.ai][Claude.ai]                           | ✅          | ✅        | ✅      | ❌                     | ❌         | ❌    | ❓            | ❓             |
-| [Claude Code][Claude Code]                       | ✅          | ✅        | ✅      | ❌                     | ❌         | ✅    | ❓            | ✅             |
-| [Claude Desktop App][Claude Desktop]             | ✅          | ✅        | ✅      | ❌                     | ❌         | ❌    | ❓            | ❓             |
-| [Chorus][Chorus]                                 | ❌          | ❌        | ✅      | ❓                     | ❌         | ❌    | ❓            | ❓             |
-| [Cline][Cline]                                   | ✅          | ❌        | ✅      | ✅                     | ❌         | ❌    | ❓            | ❓             |
-| [CodeGPT][CodeGPT]                               | ❌          | ❌        | ✅      | ❓                     | ❌         | ❌    | ❓            | ❓             |
-| [Continue][Continue]                             | ✅          | ✅        | ✅      | ❓                     | ❌         | ❌    | ❓            | ❓             |
-| [Copilot-MCP][CopilotMCP]                        | ✅          | ❌        | ✅      | ❓                     | ❌         | ❌    | ❓            | ❓             |
-| [Cursor][Cursor]                                 | ❌          | ✅        | ✅      | ❌                     | ❌         | ✅    | ✅            | ❓             |
-| [Daydreams Agents][Daydreams]                    | ✅          | ✅        | ✅      | ❌                     | ❌         | ❌    | ❓            | ❓             |
-| [ECA][ECA]                                       | ✅          | ✅        | ✅      | ❌                     | ❌         | ✅    | ❓            | ❓             |
-| [Emacs Mcp][Mcp.el]                              | ❌          | ❌        | ✅      | ❌                     | ❌         | ❌    | ❓            | ❓             |
-| [fast-agent][fast-agent]                         | ✅          | ✅        | ✅      | ✅                     | ✅         | ✅    | ✅            | ✅              |
-| [FlowDown][FlowDown]                             | ❌          | ❌        | ✅      | ❓                     | ❌         | ❌    | ❌            | ❓             |
-| [FLUJO][FLUJO]                                   | ❌          | ❌        | ✅      | ❓                     | ❌         | ❌    | ❓            | ❓             |
-| [Genkit][Genkit]                                 | ⚠️          | ✅        | ✅      | ❓                     | ❌         | ❌    | ❓            | ❓             |
-| [Glama][Glama]                                   | ✅          | ✅        | ✅      | ❓                     | ❌         | ❌    | ❓            | ❓             |
-| [Gemini CLI][Gemini CLI]                         | ❌          | ✅        | ✅      | ❓                     | ❌         | ❌    | ❓            | ❓             |
-| [GenAIScript][GenAIScript]                       | ✅          | ❌        | ✅      | ❓                     | ❌         | ❌    | ❓            | ❓             |
-| [GitHub Copilot coding agent][GitHubCopilotCodingAgent]                       | ❌          | ❌        | ✅      | ❌                     | ❌         | ❌    | ❌            | ❓             |
-| [goose][goose]                                   | ✅          | ✅        | ✅      | ❌                     | ✅         | ❌    | ❌            | ✅             |
-| [gptme][gptme]                                   | ❌          | ❌        | ✅      | ❓                     | ❌         | ❌    | ❓            | ❓             |
-| [HyperAgent][HyperAgent]                         | ❌          | ❌        | ✅      | ❓                     | ❌         | ❌    | ❓            | ❓             |
-| [Jenova][Jenova]                                 | ❌          | ❌        | ✅      | ✅                     | ❌         | ❌    | ❓            | ❓             |
-| [JetBrains AI Assistant][JetBrains AI Assistant] | ❌          | ❌        | ✅      | ❌                     | ❌         | ❌    | ❓            | ❓             |
-| [JetBrains Junie][JetBrains Junie]               | ❌          | ❌        | ✅      | ❌                     | ❌         | ❌    | ❌            | ❓             |
-| [Kilo Code][Kilo Code]                           | ✅          | ❌        | ✅      | ✅                     | ❌         | ❌    | ❓            | ❓             |
-| [Klavis AI Slack/Discord/Web][Klavis AI]         | ✅          | ❌        | ✅      | ❓                     | ❌         | ❌    | ❓            | ❓             |
-| [Langdock][Langdock]                             | ❌          | ❌        | ✅      | ❓                     | ❌         | ❌    | ❓            | ❓             |
-| [Langflow][Langflow]                             | ❌          | ❌        | ✅      | ❓                     | ❌         | ❌    | ❓            | ❓             |
-| [LibreChat][LibreChat]                           | ❌          | ❌        | ✅      | ❓                     | ❌         | ❌    | ❓            | ✅             |
-| [LM-Kit.NET][LM-Kit.NET]                         | ❌          | ❌        | ✅      | ❌                     | ❌         | ❌    | ❌            | ❓             |
-| [LM Studio][LM Studio]                           | ❌          | ❌        | ✅      | ❓                     | ❌         | ❌    | ❓            | ❓             |
-| [Lutra][Lutra]                                   | ✅          | ✅        | ✅      | ❓                     | ❌         | ❌    | ❓            | ❓             |
-| [MCP Bundler for MacOS][mcp-bundler]                                   | ✅          | ✅        | ✅      | ❌                     | ❌         | ❌    | ❌            | ❓             |
-| [mcp-agent][mcp-agent]                           | ✅          | ✅        | ✅      | ❓                     | ⚠️         | ✅    | ✅            | ❓             |
-| [mcp-client-chatbot][mcp-client-chatbot]         | ❌          | ❌        | ✅      | ❌                     | ❌         | ❌    | ❓            | ❓             |
-| [MCPJam][MCPJam]                                 | ✅          | ✅        | ✅      | ❓                     | ❌         | ❌    | ✅            | ❓             |
-| [mcp-use][mcp-use]                               | ✅          | ✅        | ✅      | ✅                     | ✅         | ❌    | ✅            | ❓             |
-| [modelcontextchat.com][modelcontextchat.com]     | ❌          | ❌        | ✅      | ❓                     | ❌         | ❌    | ❓            | ❓             |
-| [MCPHub][MCPHub]                                 | ✅          | ✅        | ✅      | ❓                     | ❌         | ❌    | ❓            | ❓             |
-| [MCPOmni-Connect][MCPOmni-Connect]               | ✅          | ✅        | ✅      | ❓                     | ✅         | ❌    | ❓            | ❓             |
-| [Memex][Memex]                                   | ✅          | ✅        | ✅      | ❓                     | ❌         | ❌    | ❓            | ❓             |
-| [Microsoft Copilot Studio]                       | ✅          | ❌        | ✅      | ✅                     | ❌         | ❌    | ❓            | ❓             |
-| [MindPal][MindPal]                               | ❌          | ❌        | ✅      | ❓                     | ❌         | ❌    | ❓            | ❓             |
-| [Mistral AI: Le Chat][Mistral AI: Le Chat]       | ❌          | ❌        | ✅      | ❌                     | ❌         | ❌    | ❓            | ❓             |
-| [MooPoint][MooPoint]                             | ❌          | ❌        | ✅      | ❓                     | ✅         | ❌    | ❓            | ❓             |
-| [Msty Studio][Msty Studio]                       | ❌          | ❌        | ✅      | ❓                     | ❌         | ❌    | ❓            | ❓             |
-| [Needle][Needle]                                 | ✅          | ✅        | ✅      | ✅                     | ❌         | ❌    | ❓            | ❓             |
-| [NVIDIA Agent Intelligence toolkit][AIQ toolkit] | ❌          | ❌        | ✅      | ❓                     | ❌         | ❌    | ❓            | ❓             |
-| [OpenSumi][OpenSumi]                             | ❌          | ❌        | ✅      | ❓                     | ❌         | ❌    | ❓            | ❓             |
-| [oterm][oterm]                                   | ❌          | ✅        | ✅      | ❓                     | ✅         | ❌    | ❓            | ❓             |
-| [Postman][postman]                               | ✅          | ✅        | ✅      | ✅                     | ✅         | ❌    | ✅            | ❓             |
-| [RecurseChat][RecurseChat]                       | ❌          | ❌        | ✅      | ❓                     | ❌         | ❌    | ❓            | ❓             |
-| [Roo Code][Roo Code]                             | ✅          | ❌        | ✅      | ❓                     | ❌         | ❌    | ❓            | ❓             |
-| [rtrvr.ai][rtrvr.ai]                             | ❌          | ❌        | ✅      | ❌                     | ❌         | ❌    | ❌            | ❌             |                                     |
-| [Shortwave][Shortwave]                           | ❌          | ❌        | ✅      | ❓                     | ❌         | ❌    | ❓            | ❓             |
-| [Simtheory][Simtheory]                           | ✅          | ✅        | ✅      | ✅                     | ❌         | ❌    | ❓            | ❓             |
-| [Slack MCP Client][Slack MCP Client]             | ❌          | ❌        | ✅      | ❓                     | ❌         | ❌    | ❓            | ❓             |
-| [Smithery Playground][Smithery Playground]       | ✅          | ✅        | ✅      | ❓                     | ❌         | ❌    | ❓            | ❓             |
-| [SpinAI][SpinAI]                                 | ❌          | ❌        | ✅      | ❓                     | ❌         | ❌    | ❓            | ❓             |
-| [Superinterface][Superinterface]                 | ❌          | ❌        | ✅      | ❓                     | ❌         | ❌    | ❓            | ❓             |
-| [Superjoin][Superjoin]                           | ❌          | ❌        | ✅      | ❓                     | ❌         | ❌    | ❓            | ❓             |
-| [Swarms][Swarms]                                 | ❌          | ❌        | ✅      | ✅                     | ❌         | ❌    | ❓            | ❓             |
-| [systemprompt][systemprompt]                     | ✅          | ✅        | ✅      | ❓                     | ✅         | ❌    | ❓            | ❓             |
-| [Tambo][Tambo]                                   | ❌          | ✅        | ✅      | ✅                     | ✅         | ❌    | ✅            | ❓             |
-| [Tencent CloudBase AI DevKit][Tencent CloudBase AI DevKit] | ❌      | ❌        | ✅      | ❓                     | ❌         | ❌    | ❓            | ❓             |
-| [TheiaAI/TheiaIDE][TheiaAI/TheiaIDE]             | ❌          | ❌        | ✅      | ❓                     | ❌         | ❌    | ❓            | ❓             |
-| [Tome][Tome]                                     | ❌          | ❌        | ✅      | ❓                     | ❌         | ❌    | ❓            | ❓             |
-| [TypingMind App][TypingMind App]                 | ❌          | ❌        | ✅      | ❓                     | ❌         | ❌    | ❓            | ❓             |
-| [VS Code GitHub Copilot][VS Code]                | ✅          | ✅        | ✅      | ✅                     | ✅         | ✅    | ✅            | ✅              |
-| [VT Code][VT Code]                               | ✅          | ✅        | ✅      | ✅                     | ⚠️         | ✅    | ✅            | ❓             |
-| [Warp][Warp]                                     | ✅          | ❌        | ✅      | ✅                     | ❌         | ❌    | ❓            | ❓             |
-| [WhatsMCP][WhatsMCP]                             | ❌          | ❌        | ✅      | ❌                     | ❌         | ❌    | ❓            | ❓             |
-| [Windsurf Editor][Windsurf]                      | ❌          | ❌        | ✅      | ✅                     | ❌         | ❌    | ❓            | ❓             |
-| [Witsy][Witsy]                                   | ❌          | ❌        | ✅      | ❓                     | ❌         | ❌    | ❓            | ❓             |
-| [Zed][Zed]                                       | ❌          | ✅        | ✅      | ❌                     | ❌         | ❌    | ❓            | ❓             |
-| [Zencoder][Zencoder]                             | ❌          | ❌        | ✅      | ❌                     | ❌         | ❌    | ❓            | ❓             |
-=======
 <Note>
->>>>>>> 630db617
 
 This list is maintained by the community. If you notice any inaccuracies or would like to update information about MCP support in your application, please submit a pull request or [open an issue in our documentation repository](https://github.com/modelcontextprotocol/modelcontextprotocol/issues).
 
-<<<<<<< HEAD
-[Resources]: /docs/concepts/resources
-[Prompts]: /docs/concepts/prompts
-[Tools]: /docs/concepts/tools
-[Discovery]: /docs/concepts/tools#tool-discovery-and-updates
-[Sampling]: /docs/concepts/sampling
-[Roots]: /docs/concepts/roots
-[Elicitation]: /docs/concepts/elicitation
-[Instructions]: https://modelcontextprotocol.io/specification/2025-06-18/schema#initializeresult
-[5ire]: https://github.com/nanbingxyz/5ire
-[AgentAI]: https://github.com/AdamStrojek/rust-agentai
-[AgenticFlow]: https://agenticflow.ai/mcp
-[AIQ toolkit]: https://github.com/NVIDIA/AIQToolkit
-[AIQL TUUI]: https://github.com/AI-QL/tuui
-[Amazon Q CLI]: https://github.com/aws/amazon-q-developer-cli
-[Amazon Q IDE]: https://aws.amazon.com/q/developer
-[Amp]: https://ampcode.com
-[Apify MCP Tester]: https://apify.com/jiri.spilka/tester-mcp-client
-[AugmentCode]: https://augmentcode.com
-[Avatar Shell]: https://github.com/mfukushim/avatar-shell
-[BeeAI Framework]: https://framework.beeai.dev
-[BoltAI]: https://boltai.com
-[Call Chirp]: https://www.call-chirp.com
-[Chatbox]: https://chatboxai.app
-[ChatFrame]: https://chatframe.co
-[ChatGPT]: https://chatgpt.com
-[ChatWise]: https://chatwise.app
-[Claude.ai]: https://claude.ai
-[Claude Code]: https://claude.com/product/claude-code
-[Claude Desktop]: https://claude.ai/download
-[Chorus]: https://chorus.sh
-[Cline]: https://github.com/cline/cline
-[CodeGPT]: https://codegpt.co
-[Continue]: https://github.com/continuedev/continue
-[CopilotMCP]: https://github.com/VikashLoomba/copilot-mcp
-[Cursor]: https://cursor.com
-[Daydreams]: https://github.com/daydreamsai/daydreams
-[ECA]: https://eca.dev
-[Klavis AI]: https://www.klavis.ai/
-[Mcp.el]: https://github.com/lizqwerscott/mcp.el
-[fast-agent]: https://github.com/evalstate/fast-agent
-[FlowDown]: https://github.com/Lakr233/FlowDown
-[FLUJO]: https://github.com/mario-andreschak/flujo
-[Glama]: https://glama.ai/chat
-[Gemini CLI]: https://goo.gle/gemini-cli
-[Genkit]: https://github.com/firebase/genkit
-[GenAIScript]: https://microsoft.github.io/genaiscript/reference/scripts/mcp-tools/
-[GitHubCopilotCodingAgent]: https://docs.github.com/en/enterprise-cloud@latest/copilot/concepts/about-copilot-coding-agent
-[goose]: https://block.github.io/goose/docs/goose-architecture/#interoperability-with-extensions
-[Jenova]: https://www.jenova.ai
-[JetBrains AI Assistant]: https://plugins.jetbrains.com/plugin/22282-jetbrains-ai-assistant
-[JetBrains Junie]: https://www.jetbrains.com/junie
-[Kilo Code]: https://github.com/Kilo-Org/kilocode
-[Langdock]: https://docs.langdock.com/resources/integrations/mcp
-[Langflow]: https://github.com/langflow-ai/langflow
-[LibreChat]: https://github.com/danny-avila/LibreChat
-[LM-Kit.NET]: https://lm-kit.com/products/lm-kit-net/
-[LM Studio]: https://lmstudio.ai
-[Lutra]: https://lutra.ai
-[mcp-bundler]: https://mcp-bundler.maketry.xyz
-[mcp-agent]: https://github.com/lastmile-ai/mcp-agent
-[mcp-client-chatbot]: https://github.com/cgoinglove/mcp-client-chatbot
-[MCPJam]: https://github.com/MCPJam/inspector
-[mcp-use]: https://github.com/pietrozullo/mcp-use
-[modelcontextchat.com]: https://modelcontextchat.com
-[MCPHub]: https://github.com/ravitemer/mcphub.nvim
-[MCPOmni-Connect]: https://github.com/Abiorh001/mcp_omni_connect
-[Memex]: https://memex.tech/
-[Microsoft Copilot Studio]: https://learn.microsoft.com/en-us/microsoft-copilot-studio/agent-extend-action-mcp
-[MindPal]: https://mindpal.io
-[Mistral AI: Le Chat]: https://chat.mistral.ai
-[MooPoint]: https://moopoint.io
-[Msty Studio]: https://msty.ai
-[Needle]: https://needle.app
-[OpenSumi]: https://github.com/opensumi/core
-[oterm]: https://github.com/ggozad/oterm
-[Postman]: https://postman.com/downloads
-[RecurseChat]: https://recurse.chat/
-[Roo Code]: https://roocode.com
-[rtrvr.ai]: https://rtrvr.ai
-[Shortwave]: https://www.shortwave.com
-[Simtheory]: https://simtheory.ai
-[Slack MCP Client]: https://github.com/tuannvm/slack-mcp-client
-[Smithery Playground]: https://smithery.ai/playground
-[SpinAI]: https://docs.spinai.dev
-[Superinterface]: https://superinterface.ai
-[Superjoin]: https://superjoin.ai
-[Swarms]: https://github.com/kyegomez/swarms
-[systemprompt]: https://systemprompt.io
-[Tambo]: https://tambo.co
-[Tencent CloudBase AI DevKit]: https://docs.cloudbase.net/ai/agent/mcp
-[TheiaAI/TheiaIDE]: https://eclipsesource.com/blogs/2024/12/19/theia-ide-and-theia-ai-support-mcp/
-[Tome]: https://github.com/runebookai/tome
-[TypingMind App]: https://www.typingmind.com
-[VS Code]: https://code.visualstudio.com/
-[VT Code]: https://github.com/vinhnx/vtcode
-[Windsurf]: https://codeium.com/windsurf
-[gptme]: https://github.com/gptme/gptme
-[Warp]: https://www.warp.dev/
-[WhatsMCP]: https://wassist.app/mcp/
-[Witsy]: https://github.com/nbonamy/witsy
-[Zed]: https://zed.dev
-[Zencoder]: https://zencoder.ai
-[HyperAgent]: https://github.com/hyperbrowserai/HyperAgent
-
-</div>
-=======
 </Note>
->>>>>>> 630db617
 
 ## Client details
 
@@ -1623,15 +1415,75 @@
   supports="Resources, Prompts, Tools, Discovery, Sampling, Elicitation"
 >
 
-<<<<<<< HEAD
+Postman is the most popular API client and now supports MCP server testing and debugging.
+
+**Key features:**
+
+- Full support of all major MCP features (tools, prompts, resources, and subscriptions)
+- Fast, seamless UI for debugging MCP capabilities
+- MCP config integration (Claude, VSCode, etc.) for fast first-time experience in testing MCPs
+- Integration with history, variables, and collections for reuse and collaboration
+
+</McpClient>
+
+<McpClient
+  name="RecurseChat"
+  homepage="https://recurse.chat"
+  supports="Tools"
+>
+
+RecurseChat is a powerful, fast, local-first chat client with MCP support. RecurseChat supports multiple AI providers including LLaMA.cpp, Ollama, and OpenAI, Anthropic.
+
+**Key features:**
+
+- Local AI: Support MCP with Ollama models.
+- MCP Tools: Individual MCP server management. Easily visualize the connection states of MCP servers.
+- MCP Import: Import configuration from Claude Desktop app or JSON
+
+**Learn more:**
+
+- [RecurseChat docs](https://recurse.chat/docs/features/mcp/)
+
+</McpClient>
+
+<McpClient
+  name="Replit"
+  homepage="https://replit.com/products/agent"
+  supports="Tools"
+>
+
+Replit Agent is an AI-powered software development tool that builds and deploys applications through natural language. It supports MCP integration, enabling users to extend the agent's capabilities with custom tools and data sources.
+
+**Learn more:**
+
+- [Replit MCP Documentation](https://docs.replit.com/replitai/mcp/overview)
+- [MCP Install Links](https://docs.replit.com/replitai/mcp/install-links)
+
+</McpClient>
+
+<McpClient
+  name="Roo Code"
+  homepage="https://roocode.com"
+  supports="Resources, Tools"
+  instructions="https://docs.roocode.com/features/mcp/using-mcp-in-roo"
+>
+
+Roo Code enables AI coding assistance via MCP.
+
 **Key features:**
 
 - Support for MCP tools and resources
 - Integration with development workflows
 - Extensible AI capabilities
 
-### rtrvr.ai
-
+</McpClient>
+
+<McpClient
+  name="rtrvr.ai"
+  homepage="https://rtrvr.ai"
+  supports="Tools"
+  instructions="https://www.rtrvr.ai/docs/tool-calling"
+>
 [rtrvr.ai](https://rtrvr.ai) is AI Web Agent Chrome Extension that autonomously runs complex browser workflows, retrieves data to Sheets, and calls API's/MCP Servers – all with just prompting and within your own browser!
 
 **Key features:**
@@ -1641,78 +1493,7 @@
 - Prompt our agent to execute workflows combining web agentic actions with MCP tool calls; find someone's email on the web and then send them an email with Zapier MCP.
 - Reusable and Schedulable Automations: After running a workflow, easily rerun or put on a schedule to execute in the background while you do other tasks in your browser.
 
-**Learn more:**
-
-- [AI Web Agent + MCP Integration](https://www.rtrvr.ai/docs/tool-calling)
-
-### Postman
-
-[Postman](https://postman.com/downloads) is the most popular API client and now supports MCP server testing and debugging.
-=======
-Postman is the most popular API client and now supports MCP server testing and debugging.
->>>>>>> 630db617
-
-**Key features:**
-
-- Full support of all major MCP features (tools, prompts, resources, and subscriptions)
-- Fast, seamless UI for debugging MCP capabilities
-- MCP config integration (Claude, VSCode, etc.) for fast first-time experience in testing MCPs
-- Integration with history, variables, and collections for reuse and collaboration
-
-</McpClient>
-
-<McpClient
-  name="RecurseChat"
-  homepage="https://recurse.chat"
-  supports="Tools"
->
-
-RecurseChat is a powerful, fast, local-first chat client with MCP support. RecurseChat supports multiple AI providers including LLaMA.cpp, Ollama, and OpenAI, Anthropic.
-
-**Key features:**
-
-- Local AI: Support MCP with Ollama models.
-- MCP Tools: Individual MCP server management. Easily visualize the connection states of MCP servers.
-- MCP Import: Import configuration from Claude Desktop app or JSON
-
-**Learn more:**
-
-- [RecurseChat docs](https://recurse.chat/docs/features/mcp/)
-
-</McpClient>
-
-<McpClient
-  name="Replit"
-  homepage="https://replit.com/products/agent"
-  supports="Tools"
->
-
-Replit Agent is an AI-powered software development tool that builds and deploys applications through natural language. It supports MCP integration, enabling users to extend the agent's capabilities with custom tools and data sources.
-
-**Learn more:**
-
-- [Replit MCP Documentation](https://docs.replit.com/replitai/mcp/overview)
-- [MCP Install Links](https://docs.replit.com/replitai/mcp/install-links)
-
-</McpClient>
-
-<McpClient
-  name="Roo Code"
-  homepage="https://roocode.com"
-  supports="Resources, Tools"
-  instructions="https://docs.roocode.com/features/mcp/using-mcp-in-roo"
->
-
-Roo Code enables AI coding assistance via MCP.
-
-**Key features:**
-
-- Support for MCP tools and resources
-- Integration with development workflows
-- Extensible AI capabilities
-
-</McpClient>
-
+</McpClient>
 <McpClient
   name="Shortwave"
   homepage="https://www.shortwave.com"
