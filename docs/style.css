#content-area {
  h5 {
    font-weight: 500;
  }

  h6 {
    font-weight: 400;
  }
}

#feature-support-matrix-wrapper table {
  width: 100%;
  table-layout: fixed;
  font-size: 0.75rem;
}

#feature-support-matrix-wrapper td,
#feature-support-matrix-wrapper th {
  padding: 0.25rem;
  text-align: center;
}

/* Left align Client column */
#feature-support-matrix-wrapper td:first-child,
#feature-support-matrix-wrapper th:first-child {
  text-align: left;
}



/*** Add automatic section numbers to headings and table of contents items ***/

#enable-section-numbers {
  display: none;
}

body:has(#enable-section-numbers) {
  #content-area,
  #table-of-contents {
    counter-reset: h2-counter h3-counter h4-counter h5-counter h6-counter;
  }

  #content-area h2[id],
  #table-of-contents li[data-depth="0"] {
    counter-set: h3-counter h4-counter h5-counter h6-counter;
  }

  #content-area h3[id],
  #table-of-contents li[data-depth="1"] {
    counter-set: h4-counter h5-counter h6-counter;
  }

  #content-area h4[id],
  #table-of-contents li[data-depth="2"] {
    counter-set: h5-counter h6-counter;
  }

  #content-area h5[id],
  #content-area h5,
  #table-of-contents li[data-depth="3"] {
    counter-set: h6-counter;
  }

  #content-area h2[id]::before,
  #table-of-contents li[data-depth="0"] a::before {
    counter-increment: h2-counter;
    content: counter(h2-counter) ". ";
  }

  #content-area h3[id]::before,
  #table-of-contents li[data-depth="1"] a::before {
    counter-increment: h3-counter;
    content: counter(h2-counter) "." counter(h3-counter) " ";
  }

  #content-area h4[id]::before,
  #table-of-contents li[data-depth="2"] a::before {
    counter-increment: h4-counter;
    content: counter(h2-counter) "." counter(h3-counter) "." counter(h4-counter)
      " ";
  }

  #content-area h5[id]::before,
  #content-area h5::before,
  #table-of-contents li[data-depth="3"] a::before {
    counter-increment: h5-counter;
    content: counter(h2-counter) "." counter(h3-counter) "." counter(h4-counter)
      "." counter(h5-counter) " ";
  }

  #content-area h6[id]::before,
  #content-area h6::before,
  #table-of-contents li[data-depth="4"] a::before {
    counter-increment: h6-counter;
    content: counter(h2-counter) "." counter(h3-counter) "." counter(h4-counter)
      "." counter(h5-counter) "." counter(h6-counter) " ";
  }
}

/* Custom landing page styles */
.landing-page {
  min-height: 100vh;
  background: #ffffff;
  color: #111827;
  overflow-x: hidden;
  position: relative;
}

.hero-section {
  position: relative;
  z-index: 1;
  display: flex;
  flex-direction: column;
  align-items: center;
  padding: 6rem 2rem;
  text-align: center;
}

.hero-title {
  margin-bottom: 2rem;
  display: flex;
  align-items: center;
  justify-content: center;
}

.hero-logo {
  height: 8rem;
  width: auto;
}

.hero-subtitle {
  font-size: 1.5rem;
  color: #6b7280;
  margin-bottom: 4rem;
  max-width: 700px;
  line-height: 1.7;
}


.play-button {
  width: 100px;
  height: 100px;
  background: rgba(255,255,255,0.9);
  backdrop-filter: blur(10px);
  border: 2px solid rgba(0,0,0,0.1);
  border-radius: 50%;
  display: flex;
  align-items: center;
  justify-content: center;
  cursor: pointer;
  transition: all 0.3s;
  z-index: 2;
  position: relative;
  box-shadow: 0 4px 20px rgba(0,0,0,0.1);
}

.play-button:hover {
  transform: scale(1.1);
  background: rgba(255,255,255,1);
  box-shadow: 0 8px 30px rgba(0,0,0,0.15);
}

.play-icon {
  width: 0;
  height: 0;
  border-left: 35px solid #111827;
  border-top: 20px solid transparent;
  border-bottom: 20px solid transparent;
  margin-left: 8px;
}

<<<<<<< HEAD
body:has(#schema-reference) {
  .tsd-comment {
    :is(p, ul, ol):first-child {
      margin-top: 0;
    }

    :is(p, ul, ol):last-child {
      margin-bottom: 0;
    }
  }

  .tsd-signature {
    font-family: var(--font-mono);
    font-size: 0.875rem;
    line-height: 1.5rem;

    /* Based on code blocks rendered by Mintlify **on the production site**. */
    margin: 1.25rem 0;
    border: 1px solid;
    border-color: light-dark(rgb(var(--gray-950)/.1), rgba(255, 255, 255, 0.1));
    border-radius: 1rem;
    padding: 1rem 0.875rem;

    a {
      font-weight: normal;
      border-bottom: none;
      text-decoration: underline;

      &:hover {
        text-decoration-thickness: 2px;
      }
    }

    a[href="#"] {
      pointer-events: none;
      color: inherit;
      text-decoration: none;
    }

    .tsd-signature-keyword {
      color: light-dark(rgb(207, 34, 46), #9CDCFE);
    }

    :is(.tsd-kind-interface, .tsd-kind-type-alias):not(.tsd-signature-type) {
      color: light-dark(rgb(149, 56, 0), #4EC9B0);
    }

    .tsd-signature-type:not(.tsd-kind-interface, .tsd-kind-type-alias) {
      color: light-dark(rgb(5, 80, 174), #DCDCAA);
    }
  }

  .tsd-member {
    margin: 1.25rem 0;

    [data-typedoc-h="3"] {
      margin: 0.5rem 0;

      font-family: var(--font-mono);
      font-weight: 700;

      scroll-margin-top: 5rem;
    }

    & > .tsd-comment,
    & > .tsd-type-declaration {
      margin-left: 1.25rem;
    }

    .tsd-type-declaration {
      [data-typedoc-h="4"] {
        display: none;
      }

      [data-typedoc-h="4"] + ul {
        margin-top: 0;
      }

      [data-typedoc-h="5"] {
        font-family: var(--font-mono);
        font-size: 0.875rem;
        font-weight: 500;

        width: fit-content;
        padding: 0.125em 0.5em;
        background-color: light-dark(rgb(var(--gray-100)/.5), rgb(255 255 255/.05));
      }
    }

    .tsd-anchor-icon,
    .tsd-tag,
    .tsd-signature,
    .tsd-sources {
      display: none;
    }
=======
.cta-buttons {
  display: flex;
  gap: 1.5rem;
  justify-content: center;
  margin-bottom: 6rem;
  flex-wrap: wrap;
}

.cta-primary {
  background: #111827;
  color: white;
  padding: 1rem 2.5rem;
  border-radius: 9999px;
  text-decoration: none;
  font-weight: 600;
  font-size: 1.1rem;
  transition: all 0.3s;
  box-shadow: 0 2px 10px rgba(0, 0, 0, 0.1);
}

.cta-primary:hover {
  transform: translateY(-2px);
  background: #1f2937;
  box-shadow: 0 4px 20px rgba(0, 0, 0, 0.15);
}

.cta-secondary {
  background: #ffffff;
  color: #111827;
  padding: 1rem 2.5rem;
  border-radius: 9999px;
  text-decoration: none;
  font-weight: 600;
  font-size: 1.1rem;
  border: 2px solid #111827;
  transition: all 0.3s;
}

.cta-secondary:hover {
  background: #f9fafb;
  transform: translateY(-2px);
  box-shadow: 0 2px 10px rgba(0, 0, 0, 0.1);
}

.quick-links {
  display: flex;
  gap: 1rem;
  justify-content: center;
  align-items: center;
  margin-top: 1rem;
  font-size: 1rem;
}

.quick-links a {
  color: #6b7280;
  text-decoration: none;
  transition: color 0.2s;
}

.quick-links a:hover {
  color: #111827;
  text-decoration: underline;
}

.quick-links .separator {
  color: #d1d5db;
}

.features-grid {
  display: grid;
  grid-template-columns: repeat(auto-fit, minmax(350px, 1fr));
  gap: 2rem;
  max-width: 1200px;
  margin: 0 auto;
  padding: 0 2rem;
}

.feature-card {
  background: #f9fafb;
  backdrop-filter: blur(10px);
  padding: 3rem;
  border-radius: 20px;
  border: 1px solid #e5e7eb;
  transition: all 0.3s;
  position: relative;
  overflow: hidden;
  box-shadow: 0 1px 3px rgba(0,0,0,0.1);
}

.feature-card::before {
  content: '';
  position: absolute;
  top: 0;
  left: 0;
  right: 0;
  height: 1px;
  background: linear-gradient(90deg, transparent, rgba(139, 92, 246, 0.3), transparent);
  opacity: 0;
  transition: opacity 0.3s;
}

.feature-card:hover {
  transform: translateY(-5px);
  background: #ffffff;
  border-color: #d1d5db;
  box-shadow: 0 10px 40px rgba(0,0,0,0.1);
}

.feature-card:hover::before {
  opacity: 1;
}

.feature-icon {
  font-size: 3.5rem;
  margin-bottom: 1.5rem;
  display: block;
}

.feature-title {
  font-size: 1.8rem;
  font-weight: 700;
  margin-bottom: 1rem;
  color: #111827;
}

.feature-description {
  color: #6b7280;
  line-height: 1.7;
  font-size: 1.1rem;
}

/* Section styles */
.section-title {
  font-size: 2.5rem;
  font-weight: 700;
  margin-bottom: 1.5rem;
  text-align: center;
  color: #111827;
}

.section-description {
  font-size: 1.125rem;
  color: #6b7280;
  line-height: 1.8;
  max-width: 800px;
  margin: 0 auto 1.5rem;
  text-align: center;
}

/* Intro video section */
.intro-video-section {
  display: flex;
  flex-direction: column;
  align-items: center;
  max-width: 1200px;
  margin: 0 auto;
  padding: 4rem 2rem 6rem;
  width: 100%;
}

.intro-content-wrapper {
  display: flex;
  align-items: center;
  gap: 4rem;
  width: 100%;
}

.intro-content {
  flex: 1;
  text-align: center;
}

.intro-content.left-aligned {
  text-align: left;
}

.intro-logo {
  flex: 0 0 auto;
  display: flex;
  align-items: center;
  justify-content: center;
}

.intro-logo img {
  width: 300px;
  height: auto;
  display: block;
}

.intro-title {
  font-size: 2.5rem;
  font-weight: 700;
  margin-bottom: 1.5rem;
  color: #111827;
  line-height: 1.2;
}

.intro-description {
  font-size: 1.125rem;
  color: #6b7280;
  line-height: 1.8;
  margin-bottom: 1.5rem;
}

.intro-video {
  width: 100%;
}

.intro-video .video-placeholder {
  width: 100%;
  aspect-ratio: 16/9;
  background: #f9fafb;
  border-radius: 20px;
  display: flex;
  align-items: center;
  justify-content: center;
  position: relative;
  overflow: hidden;
  border: 1px solid #e5e7eb;
  box-shadow: 0 4px 20px rgba(0,0,0,0.05);
}

/* Paths section */
.paths-section {
  padding: 4rem 2rem;
  background: #f9fafb;
}

.paths-grid {
  display: grid;
  grid-template-columns: repeat(auto-fit, minmax(300px, 1fr));
  gap: 2rem;
  max-width: 1200px;
  margin: 2rem auto 0;
}

.path-card {
  background: white;
  padding: 2.5rem;
  border-radius: 16px;
  border: 1px solid #e5e7eb;
  transition: all 0.3s;
  text-align: center;
}

.path-card:hover {
  transform: translateY(-5px);
  box-shadow: 0 10px 30px rgba(0,0,0,0.1);
  border-color: #d1d5db;
}

.path-icon {
  font-size: 3rem;
  margin-bottom: 1rem;
  display: block;
}

.path-card h3 {
  font-size: 1.5rem;
  font-weight: 700;
  margin-bottom: 0.5rem;
  color: #111827;
}

.path-card h4 {
  font-size: 1.125rem;
  font-weight: 600;
  color: #4b5563;
  margin-bottom: 1rem;
}

.path-card p {
  color: #6b7280;
  line-height: 1.6;
}

/* How it works section */
.how-section {
  padding: 4rem 2rem;
  max-width: 1200px;
  margin: 0 auto;
  width: 100%;
}

.steps-container {
  display: flex;
  align-items: flex-start;
  justify-content: center;
  gap: 1rem;
  margin: 3rem 0;
  flex-wrap: wrap;
}

.step-item {
  flex: 1;
  min-width: 250px;
  max-width: 350px;
  text-align: left;
}

.step-content h3 {
  font-size: 1.25rem;
  font-weight: 700;
  margin-bottom: 0.5rem;
  color: #111827;
  display: flex;
  align-items: center;
  gap: 0.75rem;
}

.step-number {
  width: 36px;
  height: 36px;
  background: #111827;
  color: white;
  border-radius: 50%;
  display: inline-flex;
  align-items: center;
  justify-content: center;
  font-size: 1rem;
  font-weight: 700;
  flex-shrink: 0;
}

.step-content p {
  color: #6b7280;
  line-height: 1.6;
  font-size: 0.95rem;
  margin-left: calc(36px + 0.75rem);
}

.step-connector {
  width: 40px;
  height: 2px;
  background: #e5e7eb;
  position: relative;
  margin-top: 18px;
}

.step-connector::after {
  content: '';
  position: absolute;
  right: -6px;
  top: -4px;
  width: 0;
  height: 0;
  border-left: 10px solid #e5e7eb;
  border-top: 5px solid transparent;
  border-bottom: 5px solid transparent;
}

/* Video text */

/* Stats section */
.ecosystem-section {
  padding: 4rem 2rem;
  background: #f9fafb;
  border-radius: 24px;
  margin: 4rem auto;
  max-width: 1200px;
}

.stats-container {
  background: white;
  border-radius: 24px;
  padding: 3rem;
  box-shadow: 0 4px 20px rgba(0,0,0,0.05);
  width: 100%;
  margin: 0 0 3rem;
  border: 1px solid #e5e7eb;
}

.stats-grid {
  display: grid;
  grid-template-columns: repeat(3, 1fr);
  gap: 3rem;
  text-align: center;
}

.stat-card {
  padding: 1rem;
}

.stat-number {
  font-size: 3.5rem;
  font-weight: 800;
  color: #6366f1;
  margin-bottom: 0.5rem;
  line-height: 1;
}

.stat-label {
  color: #6b7280;
  font-size: 1.125rem;
  font-weight: 500;
}

.ecosystem-description {
  text-align: center;
  max-width: 800px;
  margin: 0 auto;
  color: #4b5563;
  font-size: 1.125rem;
  line-height: 1.8;
}

/* Final CTA section */
.final-cta {
  padding: 6rem 2rem;
  background: white;
}

.cta-cards {
  display: grid;
  grid-template-columns: repeat(auto-fit, minmax(280px, 1fr));
  gap: 2rem;
  max-width: 1000px;
  margin: 2rem auto 0;
}

.cta-card {
  background: #f9fafb;
  padding: 2.5rem;
  border-radius: 16px;
  text-decoration: none;
  color: inherit;
  transition: all 0.3s;
  text-align: center;
  border: 1px solid #e5e7eb;
  display: block;
}

.cta-card:hover {
  transform: translateY(-5px);
  background: white;
  box-shadow: 0 10px 30px rgba(0,0,0,0.1);
  border-color: #d1d5db;
}

.cta-icon {
  font-size: 2.5rem;
  margin-bottom: 1rem;
  display: block;
}

.cta-card h3 {
  font-size: 1.5rem;
  font-weight: 700;
  margin-bottom: 0.75rem;
  color: #111827;
}

.cta-card p {
  color: #6b7280;
  line-height: 1.6;
}

@media (max-width: 768px) {
  .hero-title {
    font-size: 3rem;
  }
  .hero-subtitle {
    font-size: 1.2rem;
  }
  .features-grid {
    grid-template-columns: 1fr;
  }
  .paths-grid,
  .steps-grid,
  .cta-cards {
    grid-template-columns: 1fr;
  }
  .stats-grid {
    grid-template-columns: repeat(2, 1fr);
    gap: 2rem;
  }
  .cta-buttons {
    flex-direction: column;
    width: 100%;
    align-items: center;
  }
  .cta-primary, .cta-secondary {
    width: 80%;
    max-width: 300px;
    text-align: center;
  }
  .section-title {
    font-size: 2rem;
  }
  .stat-number {
    font-size: 2.5rem;
  }
  .steps-container {
    flex-direction: column;
    gap: 2rem;
  }
  .step-connector {
    display: none;
  }
  .step-item {
    max-width: 100%;
  }
  .step-content p {
    margin-left: 0;
  }
  .intro-content-wrapper {
    flex-direction: column;
    gap: 2rem;
  }
  .intro-logo {
    width: 100%;
    max-width: 200px;
    margin: 0 auto;
>>>>>>> 0695a497
  }
}<|MERGE_RESOLUTION|>--- conflicted
+++ resolved
@@ -169,103 +169,6 @@
   margin-left: 8px;
 }
 
-<<<<<<< HEAD
-body:has(#schema-reference) {
-  .tsd-comment {
-    :is(p, ul, ol):first-child {
-      margin-top: 0;
-    }
-
-    :is(p, ul, ol):last-child {
-      margin-bottom: 0;
-    }
-  }
-
-  .tsd-signature {
-    font-family: var(--font-mono);
-    font-size: 0.875rem;
-    line-height: 1.5rem;
-
-    /* Based on code blocks rendered by Mintlify **on the production site**. */
-    margin: 1.25rem 0;
-    border: 1px solid;
-    border-color: light-dark(rgb(var(--gray-950)/.1), rgba(255, 255, 255, 0.1));
-    border-radius: 1rem;
-    padding: 1rem 0.875rem;
-
-    a {
-      font-weight: normal;
-      border-bottom: none;
-      text-decoration: underline;
-
-      &:hover {
-        text-decoration-thickness: 2px;
-      }
-    }
-
-    a[href="#"] {
-      pointer-events: none;
-      color: inherit;
-      text-decoration: none;
-    }
-
-    .tsd-signature-keyword {
-      color: light-dark(rgb(207, 34, 46), #9CDCFE);
-    }
-
-    :is(.tsd-kind-interface, .tsd-kind-type-alias):not(.tsd-signature-type) {
-      color: light-dark(rgb(149, 56, 0), #4EC9B0);
-    }
-
-    .tsd-signature-type:not(.tsd-kind-interface, .tsd-kind-type-alias) {
-      color: light-dark(rgb(5, 80, 174), #DCDCAA);
-    }
-  }
-
-  .tsd-member {
-    margin: 1.25rem 0;
-
-    [data-typedoc-h="3"] {
-      margin: 0.5rem 0;
-
-      font-family: var(--font-mono);
-      font-weight: 700;
-
-      scroll-margin-top: 5rem;
-    }
-
-    & > .tsd-comment,
-    & > .tsd-type-declaration {
-      margin-left: 1.25rem;
-    }
-
-    .tsd-type-declaration {
-      [data-typedoc-h="4"] {
-        display: none;
-      }
-
-      [data-typedoc-h="4"] + ul {
-        margin-top: 0;
-      }
-
-      [data-typedoc-h="5"] {
-        font-family: var(--font-mono);
-        font-size: 0.875rem;
-        font-weight: 500;
-
-        width: fit-content;
-        padding: 0.125em 0.5em;
-        background-color: light-dark(rgb(var(--gray-100)/.5), rgb(255 255 255/.05));
-      }
-    }
-
-    .tsd-anchor-icon,
-    .tsd-tag,
-    .tsd-signature,
-    .tsd-sources {
-      display: none;
-    }
-=======
 .cta-buttons {
   display: flex;
   gap: 1.5rem;
@@ -330,8 +233,14 @@
   text-decoration: underline;
 }
 
+
 .quick-links .separator {
   color: #d1d5db;
+}
+
+& > .tsd-comment,
+& > .tsd-type-declaration {
+  margin-left: 1.25rem;
 }
 
 .features-grid {
@@ -779,6 +688,5 @@
     width: 100%;
     max-width: 200px;
     margin: 0 auto;
->>>>>>> 0695a497
   }
 }