--- conflicted
+++ resolved
@@ -88,226 +88,6 @@
   }
 }
 
-<<<<<<< HEAD
-/* Custom landing page styles */
-.landing-page {
-  min-height: 100vh;
-  background: #ffffff;
-  color: #111827;
-  overflow-x: hidden;
-  position: relative;
-}
-
-.hero-section {
-  position: relative;
-  z-index: 1;
-  display: flex;
-  flex-direction: column;
-  align-items: center;
-  padding: 6rem 2rem;
-  text-align: center;
-}
-
-.hero-title {
-  margin-bottom: 2rem;
-  display: flex;
-  align-items: center;
-  justify-content: center;
-}
-
-.hero-logo {
-  height: 8rem;
-  width: auto;
-}
-
-.hero-subtitle {
-  font-size: 1.5rem;
-  color: #6b7280;
-  margin-bottom: 4rem;
-  max-width: 700px;
-  line-height: 1.7;
-}
-
-.video-container {
-  position: relative;
-  width: 100%;
-  max-width: 1000px;
-  margin: 0 auto 4rem;
-}
-
-.video-placeholder {
-  width: 100%;
-  aspect-ratio: 16/9;
-  background: #f9fafb;
-  border-radius: 20px;
-  display: flex;
-  align-items: center;
-  justify-content: center;
-  position: relative;
-  overflow: hidden;
-  border: 1px solid #e5e7eb;
-  box-shadow: 0 4px 20px rgba(0,0,0,0.05);
-}
-
-.play-button {
-  width: 100px;
-  height: 100px;
-  background: rgba(255,255,255,0.9);
-  backdrop-filter: blur(10px);
-  border: 2px solid rgba(0,0,0,0.1);
-  border-radius: 50%;
-  display: flex;
-  align-items: center;
-  justify-content: center;
-  cursor: pointer;
-  transition: all 0.3s;
-  z-index: 2;
-  position: relative;
-  box-shadow: 0 4px 20px rgba(0,0,0,0.1);
-}
-
-.play-button:hover {
-  transform: scale(1.1);
-  background: rgba(255,255,255,1);
-  box-shadow: 0 8px 30px rgba(0,0,0,0.15);
-}
-
-.play-icon {
-  width: 0;
-  height: 0;
-  border-left: 35px solid #111827;
-  border-top: 20px solid transparent;
-  border-bottom: 20px solid transparent;
-  margin-left: 8px;
-}
-
-.cta-buttons {
-  display: flex;
-  gap: 1.5rem;
-  justify-content: center;
-  margin-bottom: 6rem;
-  flex-wrap: wrap;
-}
-
-.cta-primary {
-  background: #111827;
-  color: white;
-  padding: 1rem 2.5rem;
-  border-radius: 9999px;
-  text-decoration: none;
-  font-weight: 600;
-  font-size: 1.1rem;
-  transition: all 0.3s;
-  box-shadow: 0 2px 10px rgba(0, 0, 0, 0.1);
-}
-
-.cta-primary:hover {
-  transform: translateY(-2px);
-  background: #1f2937;
-  box-shadow: 0 4px 20px rgba(0, 0, 0, 0.15);
-}
-
-.cta-secondary {
-  background: #ffffff;
-  color: #111827;
-  padding: 1rem 2.5rem;
-  border-radius: 9999px;
-  text-decoration: none;
-  font-weight: 600;
-  font-size: 1.1rem;
-  border: 2px solid #111827;
-  transition: all 0.3s;
-}
-
-.cta-secondary:hover {
-  background: #f9fafb;
-  transform: translateY(-2px);
-  box-shadow: 0 2px 10px rgba(0, 0, 0, 0.1);
-}
-
-.features-grid {
-  display: grid;
-  grid-template-columns: repeat(auto-fit, minmax(350px, 1fr));
-  gap: 2rem;
-  max-width: 1200px;
-  margin: 0 auto;
-  padding: 0 2rem;
-}
-
-.feature-card {
-  background: #f9fafb;
-  backdrop-filter: blur(10px);
-  padding: 3rem;
-  border-radius: 20px;
-  border: 1px solid #e5e7eb;
-  transition: all 0.3s;
-  position: relative;
-  overflow: hidden;
-  box-shadow: 0 1px 3px rgba(0,0,0,0.1);
-}
-
-.feature-card::before {
-  content: '';
-  position: absolute;
-  top: 0;
-  left: 0;
-  right: 0;
-  height: 1px;
-  background: linear-gradient(90deg, transparent, rgba(139, 92, 246, 0.3), transparent);
-  opacity: 0;
-  transition: opacity 0.3s;
-}
-
-.feature-card:hover {
-  transform: translateY(-5px);
-  background: #ffffff;
-  border-color: #d1d5db;
-  box-shadow: 0 10px 40px rgba(0,0,0,0.1);
-}
-
-.feature-card:hover::before {
-  opacity: 1;
-}
-
-.feature-icon {
-  font-size: 3.5rem;
-  margin-bottom: 1.5rem;
-  display: block;
-}
-
-.feature-title {
-  font-size: 1.8rem;
-  font-weight: 700;
-  margin-bottom: 1rem;
-  color: #111827;
-}
-
-.feature-description {
-  color: #6b7280;
-  line-height: 1.7;
-  font-size: 1.1rem;
-}
-
-@media (max-width: 768px) {
-  .hero-title {
-    font-size: 3rem;
-  }
-  .hero-subtitle {
-    font-size: 1.2rem;
-  }
-  .features-grid {
-    grid-template-columns: 1fr;
-  }
-  .cta-buttons {
-    flex-direction: column;
-    width: 100%;
-    align-items: center;
-  }
-  .cta-primary, .cta-secondary {
-    width: 80%;
-    max-width: 300px;
-    text-align: center;
-=======
 
 /*** Page: schema reference ***/
 
@@ -409,6 +189,5 @@
     .tsd-sources {
       display: none;
     }
->>>>>>> fb9252f2
   }
 }