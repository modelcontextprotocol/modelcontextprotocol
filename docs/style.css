--- conflicted
+++ resolved
@@ -20,8 +20,6 @@
   text-align: center;
 }
 
-<<<<<<< HEAD
-=======
 /* Left align Client column */
 #feature-support-matrix-wrapper td:first-child,
 #feature-support-matrix-wrapper th:first-child {
@@ -30,7 +28,6 @@
 
 
 
->>>>>>> 44ddb5bf
 /*** Add automatic section numbers to headings and table of contents items ***/
 
 #enable-section-numbers {
