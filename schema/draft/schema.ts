/* JSON-RPC types */

/**
 * Refers to any valid JSON-RPC object that can be decoded off the wire, or encoded to be sent.
 *
 * @internal
 */
export type JSONRPCMessage =
  | JSONRPCRequest
  | JSONRPCNotification
  | JSONRPCResponse
  | JSONRPCError;

/** @internal */
export const LATEST_PROTOCOL_VERSION = "DRAFT-2025-v3";
/** @internal */
export const JSONRPC_VERSION = "2.0";

/**
 * A progress token, used to associate progress notifications with the original request.
 */
export type ProgressToken = string | number;

/**
 * An opaque token used to represent a cursor for pagination.
 */
export type Cursor = string;

<<<<<<< HEAD
export interface RequestParams {
  /**
   * See [specification/draft/basic/index#general-fields] for notes on _meta usage.
   */
  _meta?: {
=======
/** @internal */
export interface Request {
  method: string;
  params?: {
>>>>>>> 38b69e00
    /**
     * If specified, the caller is requesting out-of-band progress notifications for this request (as represented by notifications/progress). The value of this parameter is an opaque token that will be attached to any subsequent notifications. The receiver is not obligated to provide these notifications.
     */
    progressToken?: ProgressToken;
    [key: string]: unknown;
  };

  /**
   * Allow any unknown parameters to be passed in.
   */
  [key: string]: unknown;
}

export interface Request {
  method: string;
  params?: RequestParams;
}

/** @internal */
export interface Notification {
  method: string;
  params?: {
    /**
     * See [specification/draft/basic/index#general-fields] for notes on _meta usage.
     */
    _meta?: { [key: string]: unknown };
    [key: string]: unknown;
  };
}

export interface Result {
  /**
   * See [specification/draft/basic/index#general-fields] for notes on _meta usage.
   */
  _meta?: { [key: string]: unknown };
  [key: string]: unknown;
}

/**
 * A uniquely identifying ID for a request in JSON-RPC.
 */
export type RequestId = string | number;

/**
 * A request that expects a response.
 */
export interface JSONRPCRequest extends Request {
  jsonrpc: typeof JSONRPC_VERSION;
  id: RequestId;
}

/**
 * A notification which does not expect a response.
 */
export interface JSONRPCNotification extends Notification {
  jsonrpc: typeof JSONRPC_VERSION;
}

/**
 * A successful (non-error) response to a request.
 */
export interface JSONRPCResponse {
  jsonrpc: typeof JSONRPC_VERSION;
  id: RequestId;
  result: Result;
}

// Standard JSON-RPC error codes
/** @internal */
export const PARSE_ERROR = -32700;
/** @internal */
export const INVALID_REQUEST = -32600;
/** @internal */
export const METHOD_NOT_FOUND = -32601;
/** @internal */
export const INVALID_PARAMS = -32602;
/** @internal */
export const INTERNAL_ERROR = -32603;
export const ELICITATION_REQUIRED = -32604;

/**
 * A response to a request that indicates an error occurred.
 */
export interface JSONRPCError {
  jsonrpc: typeof JSONRPC_VERSION;
  id: RequestId;
  error: {
    /**
     * The error type that occurred.
     */
    code: number;
    /**
     * A short description of the error. The message SHOULD be limited to a concise single sentence.
     */
    message: string;
    /**
     * Additional information about the error. The value of this member is defined by the sender (e.g. detailed error information, nested errors etc.).
     */
    data?: unknown;
  };
}

/**
 * An error response that indicates that the server requires the client to provide additional information via an elicitation request.
 */
export interface ElicitationRequiredError extends JSONRPCError {
  error: {
    code: typeof ELICITATION_REQUIRED;
    message: string;
    data: {
      elicitations: URLElicitRequestParams[];
      [key: string]: unknown;
    };
  };
}

/* Empty result */
/**
 * A response that indicates success but carries no data.
 */
export type EmptyResult = Result;

/* Cancellation */
/**
 * This notification can be sent by either side to indicate that it is cancelling a previously-issued request.
 *
 * The request SHOULD still be in-flight, but due to communication latency, it is always possible that this notification MAY arrive after the request has already finished.
 *
 * This notification indicates that the result will be unused, so any associated processing SHOULD cease.
 *
 * A client MUST NOT attempt to cancel its `initialize` request.
 *
 * @category notifications/cancelled
 */
export interface CancelledNotification extends Notification {
  method: "notifications/cancelled";
  params: {
    /**
     * The ID of the request to cancel.
     *
     * This MUST correspond to the ID of a request previously issued in the same direction.
     */
    requestId: RequestId;

    /**
     * An optional string describing the reason for the cancellation. This MAY be logged or presented to the user.
     */
    reason?: string;
  };
}

/* Initialization */
/**
 * This request is sent from the client to the server when it first connects, asking it to begin initialization.
 *
 * @category initialize
 */
export interface InitializeRequest extends Request {
  method: "initialize";
  params: {
    /**
     * The latest version of the Model Context Protocol that the client supports. The client MAY decide to support older versions as well.
     */
    protocolVersion: string;
    capabilities: ClientCapabilities;
    clientInfo: Implementation;
  };
}

/**
 * After receiving an initialize request from the client, the server sends this response.
 *
 * @category initialize
 */
export interface InitializeResult extends Result {
  /**
   * The version of the Model Context Protocol that the server wants to use. This may not match the version that the client requested. If the client cannot support this version, it MUST disconnect.
   */
  protocolVersion: string;
  capabilities: ServerCapabilities;
  serverInfo: Implementation;

  /**
   * Instructions describing how to use the server and its features.
   *
   * This can be used by clients to improve the LLM's understanding of available tools, resources, etc. It can be thought of like a "hint" to the model. For example, this information MAY be added to the system prompt.
   */
  instructions?: string;
}

/**
 * This notification is sent from the client to the server after initialization has finished.
 *
 * @category notifications/initialized
 */
export interface InitializedNotification extends Notification {
  method: "notifications/initialized";
}

/**
 * Capabilities a client may support. Known capabilities are defined here, in this schema, but this is not a closed set: any client can define its own, additional capabilities.
 */
export interface ClientCapabilities {
  /**
   * Experimental, non-standard capabilities that the client supports.
   */
  experimental?: { [key: string]: object };
  /**
   * Present if the client supports listing roots.
   */
  roots?: {
    /**
     * Whether the client supports notifications for changes to the roots list.
     */
    listChanged?: boolean;
  };
  /**
   * Present if the client supports sampling from an LLM.
   */
  sampling?: object;
  /**
   * Present if the client supports elicitation from the server.
   */
  elicitation?: { form?: object; url?: object } & ({ form: object } | { url: object });
}

/**
 * Capabilities that a server may support. Known capabilities are defined here, in this schema, but this is not a closed set: any server can define its own, additional capabilities.
 */
export interface ServerCapabilities {
  /**
   * Experimental, non-standard capabilities that the server supports.
   */
  experimental?: { [key: string]: object };
  /**
   * Present if the server supports sending log messages to the client.
   */
  logging?: object;
  /**
   * Present if the server supports argument autocompletion suggestions.
   */
  completions?: object;
  /**
   * Present if the server offers any prompt templates.
   */
  prompts?: {
    /**
     * Whether this server supports notifications for changes to the prompt list.
     */
    listChanged?: boolean;
  };
  /**
   * Present if the server offers any resources to read.
   */
  resources?: {
    /**
     * Whether this server supports subscribing to resource updates.
     */
    subscribe?: boolean;
    /**
     * Whether this server supports notifications for changes to the resource list.
     */
    listChanged?: boolean;
  };
  /**
   * Present if the server offers any tools to call.
   */
  tools?: {
    /**
     * Whether this server supports notifications for changes to the tool list.
     */
    listChanged?: boolean;
  };
}

/**
 * Base interface for metadata with name (identifier) and title (display name) properties.
 *
 * @internal
 */
export interface BaseMetadata {
  /**
   * Intended for programmatic or logical use, but used as a display name in past specs or fallback (if title isn't present).
   */
  name: string;

  /**
   * Intended for UI and end-user contexts — optimized to be human-readable and easily understood,
   * even by those unfamiliar with domain-specific terminology.
   *
   * If not provided, the name should be used for display (except for Tool,
   * where `annotations.title` should be given precedence over using `name`,
   * if present).
   */
  title?: string;
}

/**
 * Describes the name and version of an MCP implementation, with an optional title for UI representation.
 */
export interface Implementation extends BaseMetadata {
  version: string;
}

/* Ping */
/**
 * A ping, issued by either the server or the client, to check that the other party is still alive. The receiver must promptly respond, or else may be disconnected.
 *
 * @category ping
 */
export interface PingRequest extends Request {
  method: "ping";
}

/* Progress notifications */
/**
 * An out-of-band notification used to inform the receiver of a progress update for a long-running request.
 *
 * @category notifications/progress
 */
export interface ProgressNotification extends Notification {
  method: "notifications/progress";
  params: {
    /**
     * The progress token which was given in the initial request, used to associate this notification with the request that is proceeding.
     */
    progressToken: ProgressToken;
    /**
     * The progress thus far. This should increase every time progress is made, even if the total is unknown.
     *
     * @TJS-type number
     */
    progress: number;
    /**
     * Total number of items to process (or total progress required), if known.
     *
     * @TJS-type number
     */
    total?: number;
    /**
     * An optional message describing the current progress.
     */
    message?: string;
  };
}

/* Pagination */
/** @internal */
export interface PaginatedRequest extends Request {
  params?: {
    /**
     * An opaque token representing the current pagination position.
     * If provided, the server should return results starting after this cursor.
     */
    cursor?: Cursor;
  };
}

/** @internal */
export interface PaginatedResult extends Result {
  /**
   * An opaque token representing the pagination position after the last returned result.
   * If present, there may be more results available.
   */
  nextCursor?: Cursor;
}

/* Resources */
/**
 * Sent from the client to request a list of resources the server has.
 *
 * @category resources/list
 */
export interface ListResourcesRequest extends PaginatedRequest {
  method: "resources/list";
}

/**
 * The server's response to a resources/list request from the client.
 *
 * @category resources/list
 */
export interface ListResourcesResult extends PaginatedResult {
  resources: Resource[];
}

/**
 * Sent from the client to request a list of resource templates the server has.
 *
 * @category resources/templates/list
 */
export interface ListResourceTemplatesRequest extends PaginatedRequest {
  method: "resources/templates/list";
}

/**
 * The server's response to a resources/templates/list request from the client.
 *
 * @category resources/templates/list
 */
export interface ListResourceTemplatesResult extends PaginatedResult {
  resourceTemplates: ResourceTemplate[];
}

/**
 * Sent from the client to the server, to read a specific resource URI.
 *
 * @category resources/read
 */
export interface ReadResourceRequest extends Request {
  method: "resources/read";
  params: {
    /**
     * The URI of the resource to read. The URI can use any protocol; it is up to the server how to interpret it.
     *
     * @format uri
     */
    uri: string;
  };
}

/**
 * The server's response to a resources/read request from the client.
 *
 * @category resources/read
 */
export interface ReadResourceResult extends Result {
  contents: (TextResourceContents | BlobResourceContents)[];
}

/**
 * An optional notification from the server to the client, informing it that the list of resources it can read from has changed. This may be issued by servers without any previous subscription from the client.
 *
 * @category notifications/resources/list_changed
 */
export interface ResourceListChangedNotification extends Notification {
  method: "notifications/resources/list_changed";
}

/**
 * Sent from the client to request resources/updated notifications from the server whenever a particular resource changes.
 *
 * @category resources/subscribe
 */
export interface SubscribeRequest extends Request {
  method: "resources/subscribe";
  params: {
    /**
     * The URI of the resource to subscribe to. The URI can use any protocol; it is up to the server how to interpret it.
     *
     * @format uri
     */
    uri: string;
  };
}

/**
 * Sent from the client to request cancellation of resources/updated notifications from the server. This should follow a previous resources/subscribe request.
 *
 * @category resources/unsubscribe
 */
export interface UnsubscribeRequest extends Request {
  method: "resources/unsubscribe";
  params: {
    /**
     * The URI of the resource to unsubscribe from.
     *
     * @format uri
     */
    uri: string;
  };
}

/**
 * A notification from the server to the client, informing it that a resource has changed and may need to be read again. This should only be sent if the client previously sent a resources/subscribe request.
 *
 * @category notifications/resources/updated
 */
export interface ResourceUpdatedNotification extends Notification {
  method: "notifications/resources/updated";
  params: {
    /**
     * The URI of the resource that has been updated. This might be a sub-resource of the one that the client actually subscribed to.
     *
     * @format uri
     */
    uri: string;
  };
}

/**
 * A known resource that the server is capable of reading.
 */
export interface Resource extends BaseMetadata {
  /**
   * The URI of this resource.
   *
   * @format uri
   */
  uri: string;

  /**
   * A description of what this resource represents.
   *
   * This can be used by clients to improve the LLM's understanding of available resources. It can be thought of like a "hint" to the model.
   */
  description?: string;

  /**
   * The MIME type of this resource, if known.
   */
  mimeType?: string;

  /**
   * Optional annotations for the client.
   */
  annotations?: Annotations;

  /**
   * The size of the raw resource content, in bytes (i.e., before base64 encoding or any tokenization), if known.
   *
   * This can be used by Hosts to display file sizes and estimate context window usage.
   */
  size?: number;

  /**
   * See [specification/draft/basic/index#general-fields] for notes on _meta usage.
   */
  _meta?: { [key: string]: unknown };
}

/**
 * A template description for resources available on the server.
 */
export interface ResourceTemplate extends BaseMetadata {
  /**
   * A URI template (according to RFC 6570) that can be used to construct resource URIs.
   *
   * @format uri-template
   */
  uriTemplate: string;

  /**
   * A description of what this template is for.
   *
   * This can be used by clients to improve the LLM's understanding of available resources. It can be thought of like a "hint" to the model.
   */
  description?: string;

  /**
   * The MIME type for all resources that match this template. This should only be included if all resources matching this template have the same type.
   */
  mimeType?: string;

  /**
   * Optional annotations for the client.
   */
  annotations?: Annotations;

  /**
   * See [specification/draft/basic/index#general-fields] for notes on _meta usage.
   */
  _meta?: { [key: string]: unknown };
}

/**
 * The contents of a specific resource or sub-resource.
 */
export interface ResourceContents {
  /**
   * The URI of this resource.
   *
   * @format uri
   */
  uri: string;
  /**
   * The MIME type of this resource, if known.
   */
  mimeType?: string;

  /**
   * See [specification/draft/basic/index#general-fields] for notes on _meta usage.
   */
  _meta?: { [key: string]: unknown };
}

export interface TextResourceContents extends ResourceContents {
  /**
   * The text of the item. This must only be set if the item can actually be represented as text (not binary data).
   */
  text: string;
}

export interface BlobResourceContents extends ResourceContents {
  /**
   * A base64-encoded string representing the binary data of the item.
   *
   * @format byte
   */
  blob: string;
}

/* Prompts */
/**
 * Sent from the client to request a list of prompts and prompt templates the server has.
 *
 * @category prompts/list
 */
export interface ListPromptsRequest extends PaginatedRequest {
  method: "prompts/list";
}

/**
 * The server's response to a prompts/list request from the client.
 *
 * @category prompts/list
 */
export interface ListPromptsResult extends PaginatedResult {
  prompts: Prompt[];
}

/**
 * Used by the client to get a prompt provided by the server.
 *
 * @category prompts/get
 */
export interface GetPromptRequest extends Request {
  method: "prompts/get";
  params: {
    /**
     * The name of the prompt or prompt template.
     */
    name: string;
    /**
     * Arguments to use for templating the prompt.
     */
    arguments?: { [key: string]: string };
  };
}

/**
 * The server's response to a prompts/get request from the client.
 *
 * @category prompts/get
 */
export interface GetPromptResult extends Result {
  /**
   * An optional description for the prompt.
   */
  description?: string;
  messages: PromptMessage[];
}

/**
 * A prompt or prompt template that the server offers.
 */
export interface Prompt extends BaseMetadata {
  /**
   * An optional description of what this prompt provides
   */
  description?: string;
  /**
   * A list of arguments to use for templating the prompt.
   */
  arguments?: PromptArgument[];

  /**
   * See [specification/draft/basic/index#general-fields] for notes on _meta usage.
   */
  _meta?: { [key: string]: unknown };
}

/**
 * Describes an argument that a prompt can accept.
 */
export interface PromptArgument extends BaseMetadata {
  /**
   * A human-readable description of the argument.
   */
  description?: string;
  /**
   * Whether this argument must be provided.
   */
  required?: boolean;
}

/**
 * The sender or recipient of messages and data in a conversation.
 */
export type Role = "user" | "assistant";

/**
 * Describes a message returned as part of a prompt.
 *
 * This is similar to `SamplingMessage`, but also supports the embedding of
 * resources from the MCP server.
 */
export interface PromptMessage {
  role: Role;
  content: ContentBlock;
}

/**
 * A resource that the server is capable of reading, included in a prompt or tool call result.
 *
 * Note: resource links returned by tools are not guaranteed to appear in the results of `resources/list` requests.
 */
export interface ResourceLink extends Resource {
  type: "resource_link";
}

/**
 * The contents of a resource, embedded into a prompt or tool call result.
 *
 * It is up to the client how best to render embedded resources for the benefit
 * of the LLM and/or the user.
 */
export interface EmbeddedResource {
  type: "resource";
  resource: TextResourceContents | BlobResourceContents;

  /**
   * Optional annotations for the client.
   */
  annotations?: Annotations;

  /**
   * See [specification/draft/basic/index#general-fields] for notes on _meta usage.
   */
  _meta?: { [key: string]: unknown };
}
/**
 * An optional notification from the server to the client, informing it that the list of prompts it offers has changed. This may be issued by servers without any previous subscription from the client.
 *
 * @category notifications/prompts/list_changed
 */
export interface PromptListChangedNotification extends Notification {
  method: "notifications/prompts/list_changed";
}

/* Tools */
/**
 * Sent from the client to request a list of tools the server has.
 *
 * @category tools/list
 */
export interface ListToolsRequest extends PaginatedRequest {
  method: "tools/list";
}

/**
 * The server's response to a tools/list request from the client.
 *
 * @category tools/list
 */
export interface ListToolsResult extends PaginatedResult {
  tools: Tool[];
}

/**
 * The server's response to a tool call.
 *
 * @category tools/call
 */
export interface CallToolResult extends Result {
  /**
   * A list of content objects that represent the unstructured result of the tool call.
   */
  content: ContentBlock[];

  /**
   * An optional JSON object that represents the structured result of the tool call.
   */
  structuredContent?: { [key: string]: unknown };

  /**
   * Whether the tool call ended in an error.
   *
   * If not set, this is assumed to be false (the call was successful).
   *
   * Any errors that originate from the tool SHOULD be reported inside the result
   * object, with `isError` set to true, _not_ as an MCP protocol-level error
   * response. Otherwise, the LLM would not be able to see that an error occurred
   * and self-correct.
   *
   * However, any errors in _finding_ the tool, an error indicating that the
   * server does not support tool calls, or any other exceptional conditions,
   * should be reported as an MCP error response.
   */
  isError?: boolean;
}

/**
 * Used by the client to invoke a tool provided by the server.
 *
 * @category tools/call
 */
export interface CallToolRequest extends Request {
  method: "tools/call";
  params: {
    name: string;
    arguments?: { [key: string]: unknown };
  };
}

/**
 * An optional notification from the server to the client, informing it that the list of tools it offers has changed. This may be issued by servers without any previous subscription from the client.
 *
 * @category notifications/tools/list_changed
 */
export interface ToolListChangedNotification extends Notification {
  method: "notifications/tools/list_changed";
}

/**
 * Additional properties describing a Tool to clients.
 *
 * NOTE: all properties in ToolAnnotations are **hints**.
 * They are not guaranteed to provide a faithful description of
 * tool behavior (including descriptive properties like `title`).
 *
 * Clients should never make tool use decisions based on ToolAnnotations
 * received from untrusted servers.
 */
export interface ToolAnnotations {
  /**
   * A human-readable title for the tool.
   */
  title?: string;

  /**
   * If true, the tool does not modify its environment.
   *
   * Default: false
   */
  readOnlyHint?: boolean;

  /**
   * If true, the tool may perform destructive updates to its environment.
   * If false, the tool performs only additive updates.
   *
   * (This property is meaningful only when `readOnlyHint == false`)
   *
   * Default: true
   */
  destructiveHint?: boolean;

  /**
   * If true, calling the tool repeatedly with the same arguments
   * will have no additional effect on the its environment.
   *
   * (This property is meaningful only when `readOnlyHint == false`)
   *
   * Default: false
   */
  idempotentHint?: boolean;

  /**
   * If true, this tool may interact with an "open world" of external
   * entities. If false, the tool's domain of interaction is closed.
   * For example, the world of a web search tool is open, whereas that
   * of a memory tool is not.
   *
   * Default: true
   */
  openWorldHint?: boolean;
}

/**
 * Definition for a tool the client can call.
 */
export interface Tool extends BaseMetadata {
  /**
   * A human-readable description of the tool.
   *
   * This can be used by clients to improve the LLM's understanding of available tools. It can be thought of like a "hint" to the model.
   */
  description?: string;

  /**
   * A JSON Schema object defining the expected parameters for the tool.
   */
  inputSchema: {
    type: "object";
    properties?: { [key: string]: object };
    required?: string[];
  };

  /**
   * An optional JSON Schema object defining the structure of the tool's output returned in
   * the structuredContent field of a CallToolResult.
   */
  outputSchema?: {
    type: "object";
    properties?: { [key: string]: object };
    required?: string[];
  };

  /**
   * Optional additional tool information.
   *
   * Display name precedence order is: title, annotations.title, then name.
   */
  annotations?: ToolAnnotations;

  /**
   * See [specification/draft/basic/index#general-fields] for notes on _meta usage.
   */
  _meta?: { [key: string]: unknown };
}

/* Logging */
/**
 * A request from the client to the server, to enable or adjust logging.
 *
 * @category logging/setLevel
 */
export interface SetLevelRequest extends Request {
  method: "logging/setLevel";
  params: {
    /**
     * The level of logging that the client wants to receive from the server. The server should send all logs at this level and higher (i.e., more severe) to the client as notifications/message.
     */
    level: LoggingLevel;
  };
}

/**
 * Notification of a log message passed from server to client. If no logging/setLevel request has been sent from the client, the server MAY decide which messages to send automatically.
 *
 * @category notifications/message
 */
export interface LoggingMessageNotification extends Notification {
  method: "notifications/message";
  params: {
    /**
     * The severity of this log message.
     */
    level: LoggingLevel;
    /**
     * An optional name of the logger issuing this message.
     */
    logger?: string;
    /**
     * The data to be logged, such as a string message or an object. Any JSON serializable type is allowed here.
     */
    data: unknown;
  };
}

/**
 * The severity of a log message.
 *
 * These map to syslog message severities, as specified in RFC-5424:
 * https://datatracker.ietf.org/doc/html/rfc5424#section-6.2.1
 */
export type LoggingLevel =
  | "debug"
  | "info"
  | "notice"
  | "warning"
  | "error"
  | "critical"
  | "alert"
  | "emergency";

/* Sampling */
/**
 * A request from the server to sample an LLM via the client. The client has full discretion over which model to select. The client should also inform the user before beginning sampling, to allow them to inspect the request (human in the loop) and decide whether to approve it.
 *
 * @category sampling/createMessage
 */
export interface CreateMessageRequest extends Request {
  method: "sampling/createMessage";
  params: {
    messages: SamplingMessage[];
    /**
     * The server's preferences for which model to select. The client MAY ignore these preferences.
     */
    modelPreferences?: ModelPreferences;
    /**
     * An optional system prompt the server wants to use for sampling. The client MAY modify or omit this prompt.
     */
    systemPrompt?: string;
    /**
     * A request to include context from one or more MCP servers (including the caller), to be attached to the prompt. The client MAY ignore this request.
     */
    includeContext?: "none" | "thisServer" | "allServers";
    /**
     * @TJS-type number
     */
    temperature?: number;
    /**
     * The maximum number of tokens to sample, as requested by the server. The client MAY choose to sample fewer tokens than requested.
     */
    maxTokens: number;
    stopSequences?: string[];
    /**
     * Optional metadata to pass through to the LLM provider. The format of this metadata is provider-specific.
     */
    metadata?: object;
  };
}

/**
 * The client's response to a sampling/create_message request from the server. The client should inform the user before returning the sampled message, to allow them to inspect the response (human in the loop) and decide whether to allow the server to see it.
 *
 * @category sampling/createMessage
 */
export interface CreateMessageResult extends Result, SamplingMessage {
  /**
   * The name of the model that generated the message.
   */
  model: string;
  /**
   * The reason why sampling stopped, if known.
   */
  stopReason?: "endTurn" | "stopSequence" | "maxTokens" | string;
}

/**
 * Describes a message issued to or received from an LLM API.
 */
export interface SamplingMessage {
  role: Role;
  content: TextContent | ImageContent | AudioContent;
}

/**
 * Optional annotations for the client. The client can use annotations to inform how objects are used or displayed
 */
export interface Annotations {
  /**
   * Describes who the intended customer of this object or data is.
   *
   * It can include multiple entries to indicate content useful for multiple audiences (e.g., `["user", "assistant"]`).
   */
  audience?: Role[];

  /**
   * Describes how important this data is for operating the server.
   *
   * A value of 1 means "most important," and indicates that the data is
   * effectively required, while 0 means "least important," and indicates that
   * the data is entirely optional.
   *
   * @TJS-type number
   * @minimum 0
   * @maximum 1
   */
  priority?: number;

  /**
   * The moment the resource was last modified, as an ISO 8601 formatted string.
   *
   * Should be an ISO 8601 formatted string (e.g., "2025-01-12T15:00:58Z").
   *
   * Examples: last activity timestamp in an open file, timestamp when the resource
   * was attached, etc.
   */
  lastModified?: string;
}

export type ContentBlock =
  | TextContent
  | ImageContent
  | AudioContent
  | ResourceLink
  | EmbeddedResource;

/**
 * Text provided to or from an LLM.
 */
export interface TextContent {
  type: "text";

  /**
   * The text content of the message.
   */
  text: string;

  /**
   * Optional annotations for the client.
   */
  annotations?: Annotations;

  /**
   * See [specification/draft/basic/index#general-fields] for notes on _meta usage.
   */
  _meta?: { [key: string]: unknown };
}

/**
 * An image provided to or from an LLM.
 */
export interface ImageContent {
  type: "image";

  /**
   * The base64-encoded image data.
   *
   * @format byte
   */
  data: string;

  /**
   * The MIME type of the image. Different providers may support different image types.
   */
  mimeType: string;

  /**
   * Optional annotations for the client.
   */
  annotations?: Annotations;

  /**
   * See [specification/draft/basic/index#general-fields] for notes on _meta usage.
   */
  _meta?: { [key: string]: unknown };
}

/**
 * Audio provided to or from an LLM.
 */
export interface AudioContent {
  type: "audio";

  /**
   * The base64-encoded audio data.
   *
   * @format byte
   */
  data: string;

  /**
   * The MIME type of the audio. Different providers may support different audio types.
   */
  mimeType: string;

  /**
   * Optional annotations for the client.
   */
  annotations?: Annotations;

  /**
   * See [specification/draft/basic/index#general-fields] for notes on _meta usage.
   */
  _meta?: { [key: string]: unknown };
}

/**
 * The server's preferences for model selection, requested of the client during sampling.
 *
 * Because LLMs can vary along multiple dimensions, choosing the "best" model is
 * rarely straightforward.  Different models excel in different areas—some are
 * faster but less capable, others are more capable but more expensive, and so
 * on. This interface allows servers to express their priorities across multiple
 * dimensions to help clients make an appropriate selection for their use case.
 *
 * These preferences are always advisory. The client MAY ignore them. It is also
 * up to the client to decide how to interpret these preferences and how to
 * balance them against other considerations.
 */
export interface ModelPreferences {
  /**
   * Optional hints to use for model selection.
   *
   * If multiple hints are specified, the client MUST evaluate them in order
   * (such that the first match is taken).
   *
   * The client SHOULD prioritize these hints over the numeric priorities, but
   * MAY still use the priorities to select from ambiguous matches.
   */
  hints?: ModelHint[];

  /**
   * How much to prioritize cost when selecting a model. A value of 0 means cost
   * is not important, while a value of 1 means cost is the most important
   * factor.
   *
   * @TJS-type number
   * @minimum 0
   * @maximum 1
   */
  costPriority?: number;

  /**
   * How much to prioritize sampling speed (latency) when selecting a model. A
   * value of 0 means speed is not important, while a value of 1 means speed is
   * the most important factor.
   *
   * @TJS-type number
   * @minimum 0
   * @maximum 1
   */
  speedPriority?: number;

  /**
   * How much to prioritize intelligence and capabilities when selecting a
   * model. A value of 0 means intelligence is not important, while a value of 1
   * means intelligence is the most important factor.
   *
   * @TJS-type number
   * @minimum 0
   * @maximum 1
   */
  intelligencePriority?: number;
}

/**
 * Hints to use for model selection.
 *
 * Keys not declared here are currently left unspecified by the spec and are up
 * to the client to interpret.
 */
export interface ModelHint {
  /**
   * A hint for a model name.
   *
   * The client SHOULD treat this as a substring of a model name; for example:
   *  - `claude-3-5-sonnet` should match `claude-3-5-sonnet-20241022`
   *  - `sonnet` should match `claude-3-5-sonnet-20241022`, `claude-3-sonnet-20240229`, etc.
   *  - `claude` should match any Claude model
   *
   * The client MAY also map the string to a different provider's model name or a different model family, as long as it fills a similar niche; for example:
   *  - `gemini-1.5-flash` could match `claude-3-haiku-20240307`
   */
  name?: string;
}

/* Autocomplete */
/**
 * A request from the client to the server, to ask for completion options.
 *
 * @category completion/complete
 */
export interface CompleteRequest extends Request {
  method: "completion/complete";
  params: {
    ref: PromptReference | ResourceTemplateReference;
    /**
     * The argument's information
     */
    argument: {
      /**
       * The name of the argument
       */
      name: string;
      /**
       * The value of the argument to use for completion matching.
       */
      value: string;
    };

    /**
     * Additional, optional context for completions
     */
    context?: {
      /**
       * Previously-resolved variables in a URI template or prompt.
       */
      arguments?: { [key: string]: string };
    };
  };
}

/**
 * The server's response to a completion/complete request
 *
 * @category completion/complete
 */
export interface CompleteResult extends Result {
  completion: {
    /**
     * An array of completion values. Must not exceed 100 items.
     */
    values: string[];
    /**
     * The total number of completion options available. This can exceed the number of values actually sent in the response.
     */
    total?: number;
    /**
     * Indicates whether there are additional completion options beyond those provided in the current response, even if the exact total is unknown.
     */
    hasMore?: boolean;
  };
}

/**
 * A reference to a resource or resource template definition.
 */
export interface ResourceTemplateReference {
  type: "ref/resource";
  /**
   * The URI or URI template of the resource.
   *
   * @format uri-template
   */
  uri: string;
}

/**
 * Identifies a prompt.
 */
export interface PromptReference extends BaseMetadata {
  type: "ref/prompt";
}

/* Roots */
/**
 * Sent from the server to request a list of root URIs from the client. Roots allow
 * servers to ask for specific directories or files to operate on. A common example
 * for roots is providing a set of repositories or directories a server should operate
 * on.
 *
 * This request is typically used when the server needs to understand the file system
 * structure or access specific locations that the client has permission to read from.
 *
 * @category roots/list
 */
export interface ListRootsRequest extends Request {
  method: "roots/list";
}

/**
 * The client's response to a roots/list request from the server.
 * This result contains an array of Root objects, each representing a root directory
 * or file that the server can operate on.
 *
 * @category roots/list
 */
export interface ListRootsResult extends Result {
  roots: Root[];
}

/**
 * Represents a root directory or file that the server can operate on.
 */
export interface Root {
  /**
   * The URI identifying the root. This *must* start with file:// for now.
   * This restriction may be relaxed in future versions of the protocol to allow
   * other URI schemes.
   *
   * @format uri
   */
  uri: string;
  /**
   * An optional name for the root. This can be used to provide a human-readable
   * identifier for the root, which may be useful for display purposes or for
   * referencing the root in other parts of the application.
   */
  name?: string;

  /**
   * See [specification/draft/basic/index#general-fields] for notes on _meta usage.
   */
  _meta?: { [key: string]: unknown };
}

/**
 * A notification from the client to the server, informing it that the list of roots has changed.
 * This notification should be sent whenever the client adds, removes, or modifies any root.
 * The server should then request an updated list of roots using the ListRootsRequest.
 *
 * @category notifications/roots/list_changed
 */
export interface RootsListChangedNotification extends Notification {
  method: "notifications/roots/list_changed";
}

export interface FormElicitRequestParams extends ElicitRequestParams {
  /**
   * The elicitation mode.
   */
  mode: "form";

  /**
   * A restricted subset of JSON Schema.
   * Only top-level properties are allowed, without nesting.
   */
  requestedSchema: {
    type: "object";
    properties: {
      [key: string]: PrimitiveSchemaDefinition;
    };
    required?: string[];
  };
}

export interface URLElicitRequestParams extends ElicitRequestParams {
  /**
   * The elicitation mode.
   */
  mode: "url";

  /**
   * The ID of the elicitation, which must be unique within the context of the server.
   * The client MUST treat this ID as an opaque value.
   */
  elicitationId: string;

  /**
   * The URL that the user should navigate to.
   *
   * @format uri
   */
  url: string;
}

/**
 * The parameters for a request to elicit additional information from the user via the client.
 */
export interface ElicitRequestParams extends RequestParams {
  /**
   * The mode of elicitation.
   * - "form": In-band structured data collection with optional schema validation
   * - "url": Out-of-band interaction via URL navigation
   */
  mode: "form" | "url";

  /**
   * The message to present to the user.
   * For form mode: Describes what information is being requested.
   * For url mode: Explains why the interaction is needed.
   */
  message: string;
}

/**
 * A request from the server to elicit additional information from the user via the client.
 *
 * @category elicitation/create
 */
export interface ElicitRequest extends Request {
  method: "elicitation/create";
  params: FormElicitRequestParams | URLElicitRequestParams;
}

/**
 * Restricted schema definitions that only allow primitive types
 * without nested objects or arrays.
 */
export type PrimitiveSchemaDefinition =
  | StringSchema
  | NumberSchema
  | BooleanSchema
  | EnumSchema;

export interface StringSchema {
  type: "string";
  title?: string;
  description?: string;
  minLength?: number;
  maxLength?: number;
  format?: "email" | "uri" | "date" | "date-time";
}

export interface NumberSchema {
  type: "number" | "integer";
  title?: string;
  description?: string;
  minimum?: number;
  maximum?: number;
}

export interface BooleanSchema {
  type: "boolean";
  title?: string;
  description?: string;
  default?: boolean;
}

export interface EnumSchema {
  type: "string";
  title?: string;
  description?: string;
  enum: string[];
  enumNames?: string[]; // Display names for enum values
}

/**
 * The client's response to an elicitation request.
 *
 * @category elicitation/create
 */
export interface ElicitResult extends Result {
  /**
   * The user action in response to the elicitation.
   * - "accept": User submitted the form/confirmed the action
   * - "decline": User explicitly decline the action
   * - "cancel": User dismissed without making an explicit choice
   */
  action: "accept" | "decline" | "cancel";

  /**
   * The submitted form data, only present when action is "accept" and mode was "form".
   * Contains values matching the requested schema.
   * Omitted for out-of-band mode responses.
   */
  content?: { [key: string]: string | number | boolean };
}

/* Client messages */
/** @internal */
export type ClientRequest =
  | PingRequest
  | InitializeRequest
  | CompleteRequest
  | SetLevelRequest
  | GetPromptRequest
  | ListPromptsRequest
  | ListResourcesRequest
  | ListResourceTemplatesRequest
  | ReadResourceRequest
  | SubscribeRequest
  | UnsubscribeRequest
  | CallToolRequest
  | ListToolsRequest;

/** @internal */
export type ClientNotification =
  | CancelledNotification
  | ProgressNotification
  | InitializedNotification
  | RootsListChangedNotification;

<<<<<<< HEAD
export type ClientResult = EmptyResult | CreateMessageResult | ListRootsResult | ElicitResult;
=======
/** @internal */
export type ClientResult =
  | EmptyResult
  | CreateMessageResult
  | ListRootsResult
  | ElicitResult;
>>>>>>> 38b69e00

/* Server messages */
/** @internal */
export type ServerRequest =
  | PingRequest
  | CreateMessageRequest
  | ListRootsRequest
  | ElicitRequest;

/** @internal */
export type ServerNotification =
  | CancelledNotification
  | ProgressNotification
  | LoggingMessageNotification
  | ResourceUpdatedNotification
  | ResourceListChangedNotification
  | ToolListChangedNotification
  | PromptListChangedNotification;

/** @internal */
export type ServerResult =
  | EmptyResult
  | InitializeResult
  | CompleteResult
  | GetPromptResult
  | ListPromptsResult
  | ListResourceTemplatesResult
  | ListResourcesResult
  | ReadResourceResult
  | CallToolResult
  | ListToolsResult;<|MERGE_RESOLUTION|>--- conflicted
+++ resolved
@@ -26,18 +26,12 @@
  */
 export type Cursor = string;
 
-<<<<<<< HEAD
+/** @internal */
 export interface RequestParams {
   /**
    * See [specification/draft/basic/index#general-fields] for notes on _meta usage.
    */
   _meta?: {
-=======
-/** @internal */
-export interface Request {
-  method: string;
-  params?: {
->>>>>>> 38b69e00
     /**
      * If specified, the caller is requesting out-of-band progress notifications for this request (as represented by notifications/progress). The value of this parameter is an opaque token that will be attached to any subsequent notifications. The receiver is not obligated to provide these notifications.
      */
@@ -51,6 +45,7 @@
   [key: string]: unknown;
 }
 
+/** @internal */
 export interface Request {
   method: string;
   params?: RequestParams;
@@ -1565,16 +1560,12 @@
   | InitializedNotification
   | RootsListChangedNotification;
 
-<<<<<<< HEAD
-export type ClientResult = EmptyResult | CreateMessageResult | ListRootsResult | ElicitResult;
-=======
 /** @internal */
 export type ClientResult =
   | EmptyResult
   | CreateMessageResult
   | ListRootsResult
   | ElicitResult;
->>>>>>> 38b69e00
 
 /* Server messages */
 /** @internal */
