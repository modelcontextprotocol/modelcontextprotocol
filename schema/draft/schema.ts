--- conflicted
+++ resolved
@@ -563,12 +563,8 @@
  *
  * @category resources/read
  */
-<<<<<<< HEAD
-export interface ReadResourceRequestParams extends ResourceRequestParams { }
-=======
 // eslint-disable-next-line @typescript-eslint/no-empty-object-type
 export interface ReadResourceRequestParams extends ResourceRequestParams {}
->>>>>>> 58ecb849
 
 /**
  * Sent from the client to the server, to read a specific resource URI.
@@ -604,12 +600,8 @@
  *
  * @category resources/subscribe
  */
-<<<<<<< HEAD
-export interface SubscribeRequestParams extends ResourceRequestParams { }
-=======
 // eslint-disable-next-line @typescript-eslint/no-empty-object-type
 export interface SubscribeRequestParams extends ResourceRequestParams {}
->>>>>>> 58ecb849
 
 /**
  * Sent from the client to request resources/updated notifications from the server whenever a particular resource changes.
@@ -626,12 +618,8 @@
  *
  * @category resources/unsubscribe
  */
-<<<<<<< HEAD
-export interface UnsubscribeRequestParams extends ResourceRequestParams { }
-=======
 // eslint-disable-next-line @typescript-eslint/no-empty-object-type
 export interface UnsubscribeRequestParams extends ResourceRequestParams {}
->>>>>>> 58ecb849
 
 /**
  * Sent from the client to request cancellation of resources/updated notifications from the server. This should follow a previous resources/subscribe request.
