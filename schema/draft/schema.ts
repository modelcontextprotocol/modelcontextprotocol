/* JSON-RPC types */

/**
 * Refers to any valid JSON-RPC object that can be decoded off the wire, or encoded to be sent.
 *
 * @internal
 */
export type JSONRPCMessage =
  | JSONRPCRequest
  | JSONRPCNotification
  | JSONRPCResponse
  | JSONRPCError;

/** @internal */
export const LATEST_PROTOCOL_VERSION = "DRAFT-2025-v3";
/** @internal */
export const JSONRPC_VERSION = "2.0";

/**
 * A progress token, used to associate progress notifications with the original request.
 */
export type ProgressToken = string | number;

/**
 * An opaque token used to represent a cursor for pagination.
 */
export type Cursor = string;

/**
 * Common params for any request.
 */
export interface RequestParams {
  /**
   * See [General fields: `_meta`](/specification/draft/basic/index#meta) for notes on `_meta` usage.
   */
  _meta?: {
    /**
<<<<<<< HEAD
     * See [General fields: `_meta`](/specification/draft/basic/index#meta) for notes on `_meta` usage.
     * Importantly, if adding new things to the official spec, use the `io.modelcontextprotocol/` prefix
=======
     * If specified, the caller is requesting out-of-band progress notifications for this request (as represented by notifications/progress). The value of this parameter is an opaque token that will be attached to any subsequent notifications. The receiver is not obligated to provide these notifications.
>>>>>>> d847a003
     */
    progressToken?: ProgressToken;
    [key: string]: unknown;
  };
}

/** @internal */
export interface Request {
  method: string;
  // Allow unofficial extensions of `Request.params` without impacting `RequestParams`.
  // eslint-disable-next-line @typescript-eslint/no-explicit-any
  params?: { [key: string]: any };
}

/** @internal */
export interface NotificationParams {
  /**
   * See [General fields: `_meta`](/specification/draft/basic/index#meta) for notes on `_meta` usage.
   */
  _meta?: { [key: string]: unknown };
}

/** @internal */
export interface Notification {
  method: string;
  // Allow unofficial extensions of `Notification.params` without impacting `NotificationParams`.
  // eslint-disable-next-line @typescript-eslint/no-explicit-any
  params?: { [key: string]: any };
}

export interface Result {
  /**
   * See [General fields: `_meta`](/specification/draft/basic/index#meta) for notes on `_meta` usage.
   */
  _meta?: { [key: string]: unknown };
  [key: string]: unknown;
}

export interface Error {
  /**
   * The error type that occurred.
   */
  code: number;
  /**
   * A short description of the error. The message SHOULD be limited to a concise single sentence.
   */
  message: string;
  /**
   * Additional information about the error. The value of this member is defined by the sender (e.g. detailed error information, nested errors etc.).
   */
  data?: unknown;
}

/**
 * A uniquely identifying ID for a request in JSON-RPC.
 */
export type RequestId = string | number;

/**
 * A request that expects a response.
 */
export interface JSONRPCRequest extends Request {
  jsonrpc: typeof JSONRPC_VERSION;
  id: RequestId;
}

/**
 * A notification which does not expect a response.
 */
export interface JSONRPCNotification extends Notification {
  jsonrpc: typeof JSONRPC_VERSION;
}

/**
 * A successful (non-error) response to a request.
 */
export interface JSONRPCResponse {
  jsonrpc: typeof JSONRPC_VERSION;
  id: RequestId;
  result: Result;
}

// Standard JSON-RPC error codes
/** @internal */
export const PARSE_ERROR = -32700;
/** @internal */
export const INVALID_REQUEST = -32600;
/** @internal */
export const METHOD_NOT_FOUND = -32601;
/** @internal */
export const INVALID_PARAMS = -32602;
/** @internal */
export const INTERNAL_ERROR = -32603;

/**
 * A response to a request that indicates an error occurred.
 */
export interface JSONRPCError {
  jsonrpc: typeof JSONRPC_VERSION;
  id: RequestId;
  error: Error;
}

/* Empty result */
/**
 * A response that indicates success but carries no data.
 */
export type EmptyResult = Result;

/* Cancellation */
/**
 * Parameters for a `notifications/cancelled` notification.
 *
 * @category notifications/cancelled
 */
export interface CancelledNotificationParams extends NotificationParams {
  /**
   * The ID of the request to cancel.
   *
   * This MUST correspond to the ID of a request previously issued in the same direction.
   */
  requestId: RequestId;

  /**
   * An optional string describing the reason for the cancellation. This MAY be logged or presented to the user.
   */
  reason?: string;
}

/**
 * This notification can be sent by either side to indicate that it is cancelling a previously-issued request.
 *
 * The request SHOULD still be in-flight, but due to communication latency, it is always possible that this notification MAY arrive after the request has already finished.
 *
 * This notification indicates that the result will be unused, so any associated processing SHOULD cease.
 *
 * A client MUST NOT attempt to cancel its `initialize` request.
 *
 * @category notifications/cancelled
 */
export interface CancelledNotification extends JSONRPCNotification {
  method: "notifications/cancelled";
  params: CancelledNotificationParams;
}

/* Initialization */
/**
 * Parameters for an `initialize` request.
 *
 * @category initialize
 */
export interface InitializeRequestParams extends RequestParams {
  /**
   * The latest version of the Model Context Protocol that the client supports. The client MAY decide to support older versions as well.
   */
  protocolVersion: string;
  capabilities: ClientCapabilities;
  clientInfo: Implementation;
}

/**
 * This request is sent from the client to the server when it first connects, asking it to begin initialization.
 *
 * @category initialize
 */
export interface InitializeRequest extends JSONRPCRequest {
  method: "initialize";
  params: InitializeRequestParams;
}

/**
 * After receiving an initialize request from the client, the server sends this response.
 *
 * @category initialize
 */
export interface InitializeResult extends Result {
  /**
   * The version of the Model Context Protocol that the server wants to use. This may not match the version that the client requested. If the client cannot support this version, it MUST disconnect.
   */
  protocolVersion: string;
  capabilities: ServerCapabilities;
  serverInfo: Implementation;

  /**
   * Instructions describing how to use the server and its features.
   *
   * This can be used by clients to improve the LLM's understanding of available tools, resources, etc. It can be thought of like a "hint" to the model. For example, this information MAY be added to the system prompt.
   */
  instructions?: string;
}

/**
 * This notification is sent from the client to the server after initialization has finished.
 *
 * @category notifications/initialized
 */
export interface InitializedNotification extends JSONRPCNotification {
  method: "notifications/initialized";
  params?: NotificationParams;
}

/**
 * Capabilities a client may support. Known capabilities are defined here, in this schema, but this is not a closed set: any client can define its own, additional capabilities.
 */
export interface ClientCapabilities {
  /**
   * Experimental, non-standard capabilities that the client supports.
   */
  experimental?: { [key: string]: object };
  /**
   * Present if the client supports listing roots.
   */
  roots?: {
    /**
     * Whether the client supports notifications for changes to the roots list.
     */
    listChanged?: boolean;
  };
  /**
   * Present if the client supports sampling from an LLM.
   */
  sampling?: object;
  /**
   * Present if the client supports elicitation from the server.
   */
  elicitation?: object;
}

/**
 * Capabilities that a server may support. Known capabilities are defined here, in this schema, but this is not a closed set: any server can define its own, additional capabilities.
 */
export interface ServerCapabilities {
  /**
   * Experimental, non-standard capabilities that the server supports.
   */
  experimental?: { [key: string]: object };
  /**
   * Present if the server supports sending log messages to the client.
   */
  logging?: object;
  /**
   * Present if the server supports argument autocompletion suggestions.
   */
  completions?: object;
  /**
   * Present if the server offers any prompt templates.
   */
  prompts?: {
    /**
     * Whether this server supports notifications for changes to the prompt list.
     */
    listChanged?: boolean;
  };
  /**
   * Present if the server offers any resources to read.
   */
  resources?: {
    /**
     * Whether this server supports subscribing to resource updates.
     */
    subscribe?: boolean;
    /**
     * Whether this server supports notifications for changes to the resource list.
     */
    listChanged?: boolean;
  };
  /**
   * Present if the server offers any tools to call.
   */
  tools?: {
    /**
     * Whether this server supports notifications for changes to the tool list.
     */
    listChanged?: boolean;
  };
}

/**
 * An optionally-sized icon that can be displayed in a user interface.
 */
export interface Icon {
  /**
   * A standard URI pointing to an icon resource. May be an HTTP/HTTPS URL or a
   * `data:` URI with Base64-encoded image data.
   *
   * Consumers SHOULD takes steps to ensure URLs serving icons are from the
   * same domain as the client/server or a trusted domain.
   *
   * Consumers SHOULD take appropriate precautions when consuming SVGs as they can contain
   * executable JavaScript.
   *
   * @format uri
   */
  src: string;

  /**
   * Optional MIME type override if the source MIME type is missing or generic.
   * For example: `"image/png"`, `"image/jpeg"`, or `"image/svg+xml"`.
   */
  mimeType?: string;

  /**
   * Optional array of strings that specify sizes at which the icon can be used.
   * Each string should be in WxH format (e.g., `"48x48"`, `"96x96"`) or `"any"` for scalable formats like SVG.
   *
   * If not provided, the client should assume that the icon can be used at any size.
   */
  sizes?: string[];

  /**
   * Optional specifier for the theme this icon is designed for. `light` indicates
   * the icon is designed to be used with a light background, and `dark` indicates
   * the icon is designed to be used with a dark background.
   *
   * If not provided, the client should assume the icon can be used with any theme.
   */
  theme?: "light" | "dark";
}

/**
 * Base interface to add `icons` property.
 *
 * @internal
 */
export interface Icons {
  /**
   * Optional set of sized icons that the client can display in a user interface.
   *
   * Clients that support rendering icons MUST support at least the following MIME types:
   * - `image/png` - PNG images (safe, universal compatibility)
   * - `image/jpeg` (and `image/jpg`) - JPEG images (safe, universal compatibility)
   *
   * Clients that support rendering icons SHOULD also support:
   * - `image/svg+xml` - SVG images (scalable but requires security precautions)
   * - `image/webp` - WebP images (modern, efficient format)
   */
  icons?: Icon[];
}

/**
 * Base interface for metadata with name (identifier) and title (display name) properties.
 *
 * @internal
 */
export interface BaseMetadata {
  /**
   * Intended for programmatic or logical use, but used as a display name in past specs or fallback (if title isn't present).
   */
  name: string;

  /**
   * Intended for UI and end-user contexts — optimized to be human-readable and easily understood,
   * even by those unfamiliar with domain-specific terminology.
   *
   * If not provided, the name should be used for display (except for Tool,
   * where `annotations.title` should be given precedence over using `name`,
   * if present).
   */
  title?: string;
}

/**
 * Describes the MCP implementation
 */
export interface Implementation extends BaseMetadata, Icons {
  version: string;

  /**
   * An optional URL of the website for this implementation.
   *
   * @format uri
   */
  websiteUrl?: string;
}

/* Ping */
/**
 * A ping, issued by either the server or the client, to check that the other party is still alive. The receiver must promptly respond, or else may be disconnected.
 *
 * @category ping
 */
export interface PingRequest extends JSONRPCRequest {
  method: "ping";
  params?: RequestParams;
}

/* Progress notifications */

/**
 * Parameters for a `notifications/progress` notification.
 *
 * @category notifications/progress
 */
export interface ProgressNotificationParams extends NotificationParams {
  /**
   * The progress token which was given in the initial request, used to associate this notification with the request that is proceeding.
   */
  progressToken: ProgressToken;
  /**
   * The progress thus far. This should increase every time progress is made, even if the total is unknown.
   *
   * @TJS-type number
   */
  progress: number;
  /**
   * Total number of items to process (or total progress required), if known.
   *
   * @TJS-type number
   */
  total?: number;
  /**
   * An optional message describing the current progress.
   */
  message?: string;
}

/**
 * An out-of-band notification used to inform the receiver of a progress update for a long-running request.
 *
 * @category notifications/progress
 */
export interface ProgressNotification extends JSONRPCNotification {
  method: "notifications/progress";
  params: ProgressNotificationParams;
}

/* Pagination */
/**
 * Common parameters for paginated requests.
 */
export interface PaginatedRequestParams extends RequestParams {
  /**
   * An opaque token representing the current pagination position.
   * If provided, the server should return results starting after this cursor.
   */
  cursor?: Cursor;
}

/** @internal */
export interface PaginatedRequest extends JSONRPCRequest {
  params?: PaginatedRequestParams;
}

/** @internal */
export interface PaginatedResult extends Result {
  /**
   * An opaque token representing the pagination position after the last returned result.
   * If present, there may be more results available.
   */
  nextCursor?: Cursor;
}

/* Resources */
/**
 * Sent from the client to request a list of resources the server has.
 *
 * @category resources/list
 */
export interface ListResourcesRequest extends PaginatedRequest {
  method: "resources/list";
}

/**
 * The server's response to a resources/list request from the client.
 *
 * @category resources/list
 */
export interface ListResourcesResult extends PaginatedResult {
  resources: Resource[];
}

/**
 * Sent from the client to request a list of resource templates the server has.
 *
 * @category resources/templates/list
 */
export interface ListResourceTemplatesRequest extends PaginatedRequest {
  method: "resources/templates/list";
}

/**
 * The server's response to a resources/templates/list request from the client.
 *
 * @category resources/templates/list
 */
export interface ListResourceTemplatesResult extends PaginatedResult {
  resourceTemplates: ResourceTemplate[];
}

/**
 * Common parameters when working with resources.
 *
 * @internal
 */
export interface ResourceRequestParams extends RequestParams {
  /**
   * The URI of the resource. The URI can use any protocol; it is up to the server how to interpret it.
   *
   * @format uri
   */
  uri: string;
}

/**
 * Parameters for a `resources/read` request.
 *
 * @category resources/read
 */
// eslint-disable-next-line @typescript-eslint/no-empty-object-type
export interface ReadResourceRequestParams extends ResourceRequestParams {}

/**
 * Sent from the client to the server, to read a specific resource URI.
 *
 * @category resources/read
 */
export interface ReadResourceRequest extends JSONRPCRequest {
  method: "resources/read";
  params: ReadResourceRequestParams;
}

/**
 * The server's response to a resources/read request from the client.
 *
 * @category resources/read
 */
export interface ReadResourceResult extends Result {
  contents: (TextResourceContents | BlobResourceContents)[];
}

/**
 * An optional notification from the server to the client, informing it that the list of resources it can read from has changed. This may be issued by servers without any previous subscription from the client.
 *
 * @category notifications/resources/list_changed
 */
export interface ResourceListChangedNotification extends JSONRPCNotification {
  method: "notifications/resources/list_changed";
  params?: NotificationParams;
}

/**
 * Parameters for a `resources/subscribe` request.
 *
 * @category resources/subscribe
 */
// eslint-disable-next-line @typescript-eslint/no-empty-object-type
export interface SubscribeRequestParams extends ResourceRequestParams {}

/**
 * Sent from the client to request resources/updated notifications from the server whenever a particular resource changes.
 *
 * @category resources/subscribe
 */
export interface SubscribeRequest extends JSONRPCRequest {
  method: "resources/subscribe";
  params: SubscribeRequestParams;
}

/**
 * Parameters for a `resources/unsubscribe` request.
 *
 * @category resources/unsubscribe
 */
// eslint-disable-next-line @typescript-eslint/no-empty-object-type
export interface UnsubscribeRequestParams extends ResourceRequestParams {}

/**
 * Sent from the client to request cancellation of resources/updated notifications from the server. This should follow a previous resources/subscribe request.
 *
 * @category resources/unsubscribe
 */
export interface UnsubscribeRequest extends JSONRPCRequest {
  method: "resources/unsubscribe";
  params: UnsubscribeRequestParams;
}

/**
 * Parameters for a `notifications/resources/updated` notification.
 *
 * @category notifications/resources/updated
 */
export interface ResourceUpdatedNotificationParams extends NotificationParams {
  /**
   * The URI of the resource that has been updated. This might be a sub-resource of the one that the client actually subscribed to.
   *
   * @format uri
   */
  uri: string;
}

/**
 * A notification from the server to the client, informing it that a resource has changed and may need to be read again. This should only be sent if the client previously sent a resources/subscribe request.
 *
 * @category notifications/resources/updated
 */
export interface ResourceUpdatedNotification extends JSONRPCNotification {
  method: "notifications/resources/updated";
  params: ResourceUpdatedNotificationParams;
}

/**
 * A known resource that the server is capable of reading.
 */
export interface Resource extends BaseMetadata, Icons {
  /**
   * The URI of this resource.
   *
   * @format uri
   */
  uri: string;

  /**
   * A description of what this resource represents.
   *
   * This can be used by clients to improve the LLM's understanding of available resources. It can be thought of like a "hint" to the model.
   */
  description?: string;

  /**
   * The MIME type of this resource, if known.
   */
  mimeType?: string;

  /**
   * Optional annotations for the client.
   */
  annotations?: Annotations;

  /**
   * The size of the raw resource content, in bytes (i.e., before base64 encoding or any tokenization), if known.
   *
   * This can be used by Hosts to display file sizes and estimate context window usage.
   */
  size?: number;

  /**
   * See [General fields: `_meta`](/specification/draft/basic/index#meta) for notes on `_meta` usage.
   */
  _meta?: { [key: string]: unknown };
}

/**
 * A template description for resources available on the server.
 */
export interface ResourceTemplate extends BaseMetadata, Icons {
  /**
   * A URI template (according to RFC 6570) that can be used to construct resource URIs.
   *
   * @format uri-template
   */
  uriTemplate: string;

  /**
   * A description of what this template is for.
   *
   * This can be used by clients to improve the LLM's understanding of available resources. It can be thought of like a "hint" to the model.
   */
  description?: string;

  /**
   * The MIME type for all resources that match this template. This should only be included if all resources matching this template have the same type.
   */
  mimeType?: string;

  /**
   * Optional annotations for the client.
   */
  annotations?: Annotations;

  /**
   * See [General fields: `_meta`](/specification/draft/basic/index#meta) for notes on `_meta` usage.
   */
  _meta?: { [key: string]: unknown };
}

/**
 * The contents of a specific resource or sub-resource.
 */
export interface ResourceContents {
  /**
   * The URI of this resource.
   *
   * @format uri
   */
  uri: string;
  /**
   * The MIME type of this resource, if known.
   */
  mimeType?: string;

  /**
   * See [General fields: `_meta`](/specification/draft/basic/index#meta) for notes on `_meta` usage.
   */
  _meta?: { [key: string]: unknown };
}

export interface TextResourceContents extends ResourceContents {
  /**
   * The text of the item. This must only be set if the item can actually be represented as text (not binary data).
   */
  text: string;
}

export interface BlobResourceContents extends ResourceContents {
  /**
   * A base64-encoded string representing the binary data of the item.
   *
   * @format byte
   */
  blob: string;
}

/* Prompts */
/**
 * Sent from the client to request a list of prompts and prompt templates the server has.
 *
 * @category prompts/list
 */
export interface ListPromptsRequest extends PaginatedRequest {
  method: "prompts/list";
}

/**
 * The server's response to a prompts/list request from the client.
 *
 * @category prompts/list
 */
export interface ListPromptsResult extends PaginatedResult {
  prompts: Prompt[];
}

/**
 * Parameters for a `prompts/get` request.
 *
 * @category prompts/get
 */
export interface GetPromptRequestParams extends RequestParams {
  /**
   * The name of the prompt or prompt template.
   */
  name: string;
  /**
   * Arguments to use for templating the prompt.
   */
  arguments?: { [key: string]: string };
}

/**
 * Used by the client to get a prompt provided by the server.
 *
 * @category prompts/get
 */
export interface GetPromptRequest extends JSONRPCRequest {
  method: "prompts/get";
  params: GetPromptRequestParams;
}

/**
 * The server's response to a prompts/get request from the client.
 *
 * @category prompts/get
 */
export interface GetPromptResult extends Result {
  /**
   * An optional description for the prompt.
   */
  description?: string;
  messages: PromptMessage[];
}

/**
 * A prompt or prompt template that the server offers.
 */
export interface Prompt extends BaseMetadata, Icons {
  /**
   * An optional description of what this prompt provides
   */
  description?: string;

  /**
   * A list of arguments to use for templating the prompt.
   */
  arguments?: PromptArgument[];

  /**
   * See [General fields: `_meta`](/specification/draft/basic/index#meta) for notes on `_meta` usage.
   */
  _meta?: { [key: string]: unknown };
}

/**
 * Describes an argument that a prompt can accept.
 */
export interface PromptArgument extends BaseMetadata {
  /**
   * A human-readable description of the argument.
   */
  description?: string;
  /**
   * Whether this argument must be provided.
   */
  required?: boolean;
}

/**
 * The sender or recipient of messages and data in a conversation.
 */
export type Role = "user" | "assistant";

/**
 * Describes a message returned as part of a prompt.
 *
 * This is similar to `SamplingMessage`, but also supports the embedding of
 * resources from the MCP server.
 */
export interface PromptMessage {
  role: Role;
  content: ContentBlock;
}

/**
 * A resource that the server is capable of reading, included in a prompt or tool call result.
 *
 * Note: resource links returned by tools are not guaranteed to appear in the results of `resources/list` requests.
 */
export interface ResourceLink extends Resource {
  type: "resource_link";
}

/**
 * The contents of a resource, embedded into a prompt or tool call result.
 *
 * It is up to the client how best to render embedded resources for the benefit
 * of the LLM and/or the user.
 */
export interface EmbeddedResource {
  type: "resource";
  resource: TextResourceContents | BlobResourceContents;

  /**
   * Optional annotations for the client.
   */
  annotations?: Annotations;

  /**
   * See [General fields: `_meta`](/specification/draft/basic/index#meta) for notes on `_meta` usage.
   */
  _meta?: { [key: string]: unknown };
}
/**
 * An optional notification from the server to the client, informing it that the list of prompts it offers has changed. This may be issued by servers without any previous subscription from the client.
 *
 * @category notifications/prompts/list_changed
 */
export interface PromptListChangedNotification extends JSONRPCNotification {
  method: "notifications/prompts/list_changed";
  params?: NotificationParams;
}

/* Tools */
/**
 * Sent from the client to request a list of tools the server has.
 *
 * @category tools/list
 */
export interface ListToolsRequest extends PaginatedRequest {
  method: "tools/list";
}

/**
 * The server's response to a tools/list request from the client.
 *
 * @category tools/list
 */
export interface ListToolsResult extends PaginatedResult {
  tools: Tool[];
}

/**
 * The server's response to a tool call.
 *
 * @category tools/call
 */
export interface CallToolResult extends Result {
  /**
   * A list of content objects that represent the unstructured result of the tool call.
   */
  content: ContentBlock[];

  /**
   * An optional JSON object that represents the structured result of the tool call.
   */
  structuredContent?: { [key: string]: unknown };

  /**
   * Whether the tool call ended in an error.
   *
   * If not set, this is assumed to be false (the call was successful).
   *
   * Any errors that originate from the tool SHOULD be reported inside the result
   * object, with `isError` set to true, _not_ as an MCP protocol-level error
   * response. Otherwise, the LLM would not be able to see that an error occurred
   * and self-correct.
   *
   * However, any errors in _finding_ the tool, an error indicating that the
   * server does not support tool calls, or any other exceptional conditions,
   * should be reported as an MCP error response.
   */
  isError?: boolean;
}

/**
 * Parameters for a `tools/call` request.
 *
 * @category tools/call
 */
export interface CallToolRequestParams extends RequestParams {
  /**
   * The name of the tool.
   */
  name: string;
  /**
   * Arguments to use for the tool call.
   */
  arguments?: { [key: string]: unknown };
}

/**
 * Used by the client to invoke a tool provided by the server.
 *
 * @category tools/call
 */
export interface CallToolRequest extends JSONRPCRequest {
  method: "tools/call";
  params: CallToolRequestParams;
}

/**
 * An optional notification from the server to the client, informing it that the list of tools it offers has changed. This may be issued by servers without any previous subscription from the client.
 *
 * @category notifications/tools/list_changed
 */
export interface ToolListChangedNotification extends JSONRPCNotification {
  method: "notifications/tools/list_changed";
  params?: NotificationParams;
}

/**
 * Additional properties describing a Tool to clients.
 *
 * NOTE: all properties in ToolAnnotations are **hints**.
 * They are not guaranteed to provide a faithful description of
 * tool behavior (including descriptive properties like `title`).
 *
 * Clients should never make tool use decisions based on ToolAnnotations
 * received from untrusted servers.
 */
export interface ToolAnnotations {
  /**
   * A human-readable title for the tool.
   */
  title?: string;

  /**
   * If true, the tool does not modify its environment.
   *
   * Default: false
   */
  readOnlyHint?: boolean;

  /**
   * If true, the tool may perform destructive updates to its environment.
   * If false, the tool performs only additive updates.
   *
   * (This property is meaningful only when `readOnlyHint == false`)
   *
   * Default: true
   */
  destructiveHint?: boolean;

  /**
   * If true, calling the tool repeatedly with the same arguments
   * will have no additional effect on its environment.
   *
   * (This property is meaningful only when `readOnlyHint == false`)
   *
   * Default: false
   */
  idempotentHint?: boolean;

  /**
   * If true, this tool may interact with an "open world" of external
   * entities. If false, the tool's domain of interaction is closed.
   * For example, the world of a web search tool is open, whereas that
   * of a memory tool is not.
   *
   * Default: true
   */
  openWorldHint?: boolean;
}

/**
 * Definition for a tool the client can call.
 */
export interface Tool extends BaseMetadata, Icons {
  /**
   * A human-readable description of the tool.
   *
   * This can be used by clients to improve the LLM's understanding of available tools. It can be thought of like a "hint" to the model.
   */
  description?: string;

  /**
   * A JSON Schema object defining the expected parameters for the tool.
   */
  inputSchema: {
    type: "object";
    properties?: { [key: string]: object };
    required?: string[];
  };

  /**
   * An optional JSON Schema object defining the structure of the tool's output returned in
   * the structuredContent field of a CallToolResult.
   */
  outputSchema?: {
    type: "object";
    properties?: { [key: string]: object };
    required?: string[];
  };

  /**
   * Optional additional tool information.
   *
   * Display name precedence order is: title, annotations.title, then name.
   */
  annotations?: ToolAnnotations;

  /**
   * See [General fields: `_meta`](/specification/draft/basic/index#meta) for notes on `_meta` usage.
   */
  _meta?: { [key: string]: unknown };
}

/* Logging */

/**
 * Parameters for a `logging/setLevel` request.
 *
 * @category logging/setLevel
 */
export interface SetLevelRequestParams extends RequestParams {
  /**
   * The level of logging that the client wants to receive from the server. The server should send all logs at this level and higher (i.e., more severe) to the client as notifications/message.
   */
  level: LoggingLevel;
}

/**
 * A request from the client to the server, to enable or adjust logging.
 *
 * @category logging/setLevel
 */
export interface SetLevelRequest extends JSONRPCRequest {
  method: "logging/setLevel";
  params: SetLevelRequestParams;
}

/**
 * Parameters for a `notifications/message` notification.
 *
 * @category notifications/message
 */
export interface LoggingMessageNotificationParams extends NotificationParams {
  /**
   * The severity of this log message.
   */
  level: LoggingLevel;
  /**
   * An optional name of the logger issuing this message.
   */
  logger?: string;
  /**
   * The data to be logged, such as a string message or an object. Any JSON serializable type is allowed here.
   */
  data: unknown;
}

/**
 * JSONRPCNotification of a log message passed from server to client. If no logging/setLevel request has been sent from the client, the server MAY decide which messages to send automatically.
 *
 * @category notifications/message
 */
export interface LoggingMessageNotification extends JSONRPCNotification {
  method: "notifications/message";
  params: LoggingMessageNotificationParams;
}

/**
 * The severity of a log message.
 *
 * These map to syslog message severities, as specified in RFC-5424:
 * https://datatracker.ietf.org/doc/html/rfc5424#section-6.2.1
 */
export type LoggingLevel =
  | "debug"
  | "info"
  | "notice"
  | "warning"
  | "error"
  | "critical"
  | "alert"
  | "emergency";

/* Sampling */
/**
 * Parameters for a `sampling/createMessage` request.
 *
 * @category sampling/createMessage
 */
export interface CreateMessageRequestParams extends RequestParams {
  messages: SamplingMessage[];
  /**
   * The server's preferences for which model to select. The client MAY ignore these preferences.
   */
  modelPreferences?: ModelPreferences;
  /**
   * An optional system prompt the server wants to use for sampling. The client MAY modify or omit this prompt.
   */
  systemPrompt?: string;
  /**
   * A request to include context from one or more MCP servers (including the caller), to be attached to the prompt. The client MAY ignore this request.
   */
  includeContext?: "none" | "thisServer" | "allServers";
  /**
   * @TJS-type number
   */
  temperature?: number;
  /**
   * The requested maximum number of tokens to sample (to prevent runaway completions).
   *
   * The client MAY choose to sample fewer tokens than the requested maximum.
   */
  maxTokens: number;
  stopSequences?: string[];
  /**
   * Optional metadata to pass through to the LLM provider. The format of this metadata is provider-specific.
   */
  metadata?: object;
}

/**
 * A request from the server to sample an LLM via the client. The client has full discretion over which model to select. The client should also inform the user before beginning sampling, to allow them to inspect the request (human in the loop) and decide whether to approve it.
 *
 * @category sampling/createMessage
 */
export interface CreateMessageRequest extends JSONRPCRequest {
  method: "sampling/createMessage";
  params: CreateMessageRequestParams;
}

/**
 * The client's response to a sampling/create_message request from the server. The client should inform the user before returning the sampled message, to allow them to inspect the response (human in the loop) and decide whether to allow the server to see it.
 *
 * @category sampling/createMessage
 */
export interface CreateMessageResult extends Result, SamplingMessage {
  /**
   * The name of the model that generated the message.
   */
  model: string;
  /**
   * The reason why sampling stopped, if known.
   */
  stopReason?: "endTurn" | "stopSequence" | "maxTokens" | string;
}

/**
 * Describes a message issued to or received from an LLM API.
 */
export interface SamplingMessage {
  role: Role;
  content: TextContent | ImageContent | AudioContent;
}

/**
 * Optional annotations for the client. The client can use annotations to inform how objects are used or displayed
 */
export interface Annotations {
  /**
   * Describes who the intended customer of this object or data is.
   *
   * It can include multiple entries to indicate content useful for multiple audiences (e.g., `["user", "assistant"]`).
   */
  audience?: Role[];

  /**
   * Describes how important this data is for operating the server.
   *
   * A value of 1 means "most important," and indicates that the data is
   * effectively required, while 0 means "least important," and indicates that
   * the data is entirely optional.
   *
   * @TJS-type number
   * @minimum 0
   * @maximum 1
   */
  priority?: number;

  /**
   * The moment the resource was last modified, as an ISO 8601 formatted string.
   *
   * Should be an ISO 8601 formatted string (e.g., "2025-01-12T15:00:58Z").
   *
   * Examples: last activity timestamp in an open file, timestamp when the resource
   * was attached, etc.
   */
  lastModified?: string;
}

export type ContentBlock =
  | TextContent
  | ImageContent
  | AudioContent
  | ResourceLink
  | EmbeddedResource;

/**
 * Text provided to or from an LLM.
 */
export interface TextContent {
  type: "text";

  /**
   * The text content of the message.
   */
  text: string;

  /**
   * Optional annotations for the client.
   */
  annotations?: Annotations;

  /**
   * See [General fields: `_meta`](/specification/draft/basic/index#meta) for notes on `_meta` usage.
   */
  _meta?: { [key: string]: unknown };
}

/**
 * An image provided to or from an LLM.
 */
export interface ImageContent {
  type: "image";

  /**
   * The base64-encoded image data.
   *
   * @format byte
   */
  data: string;

  /**
   * The MIME type of the image. Different providers may support different image types.
   */
  mimeType: string;

  /**
   * Optional annotations for the client.
   */
  annotations?: Annotations;

  /**
   * See [General fields: `_meta`](/specification/draft/basic/index#meta) for notes on `_meta` usage.
   */
  _meta?: { [key: string]: unknown };
}

/**
 * Audio provided to or from an LLM.
 */
export interface AudioContent {
  type: "audio";

  /**
   * The base64-encoded audio data.
   *
   * @format byte
   */
  data: string;

  /**
   * The MIME type of the audio. Different providers may support different audio types.
   */
  mimeType: string;

  /**
   * Optional annotations for the client.
   */
  annotations?: Annotations;

  /**
   * See [General fields: `_meta`](/specification/draft/basic/index#meta) for notes on `_meta` usage.
   */
  _meta?: { [key: string]: unknown };
}

/**
 * The server's preferences for model selection, requested of the client during sampling.
 *
 * Because LLMs can vary along multiple dimensions, choosing the "best" model is
 * rarely straightforward.  Different models excel in different areas—some are
 * faster but less capable, others are more capable but more expensive, and so
 * on. This interface allows servers to express their priorities across multiple
 * dimensions to help clients make an appropriate selection for their use case.
 *
 * These preferences are always advisory. The client MAY ignore them. It is also
 * up to the client to decide how to interpret these preferences and how to
 * balance them against other considerations.
 */
export interface ModelPreferences {
  /**
   * Optional hints to use for model selection.
   *
   * If multiple hints are specified, the client MUST evaluate them in order
   * (such that the first match is taken).
   *
   * The client SHOULD prioritize these hints over the numeric priorities, but
   * MAY still use the priorities to select from ambiguous matches.
   */
  hints?: ModelHint[];

  /**
   * How much to prioritize cost when selecting a model. A value of 0 means cost
   * is not important, while a value of 1 means cost is the most important
   * factor.
   *
   * @TJS-type number
   * @minimum 0
   * @maximum 1
   */
  costPriority?: number;

  /**
   * How much to prioritize sampling speed (latency) when selecting a model. A
   * value of 0 means speed is not important, while a value of 1 means speed is
   * the most important factor.
   *
   * @TJS-type number
   * @minimum 0
   * @maximum 1
   */
  speedPriority?: number;

  /**
   * How much to prioritize intelligence and capabilities when selecting a
   * model. A value of 0 means intelligence is not important, while a value of 1
   * means intelligence is the most important factor.
   *
   * @TJS-type number
   * @minimum 0
   * @maximum 1
   */
  intelligencePriority?: number;
}

/**
 * Hints to use for model selection.
 *
 * Keys not declared here are currently left unspecified by the spec and are up
 * to the client to interpret.
 */
export interface ModelHint {
  /**
   * A hint for a model name.
   *
   * The client SHOULD treat this as a substring of a model name; for example:
   *  - `claude-3-5-sonnet` should match `claude-3-5-sonnet-20241022`
   *  - `sonnet` should match `claude-3-5-sonnet-20241022`, `claude-3-sonnet-20240229`, etc.
   *  - `claude` should match any Claude model
   *
   * The client MAY also map the string to a different provider's model name or a different model family, as long as it fills a similar niche; for example:
   *  - `gemini-1.5-flash` could match `claude-3-haiku-20240307`
   */
  name?: string;
}

/* Autocomplete */
/**
 * Parameters for a `completion/complete` request.
 *
 * @category completion/complete
 */
export interface CompleteRequestParams extends RequestParams {
  ref: PromptReference | ResourceTemplateReference;
  /**
   * The argument's information
   */
  argument: {
    /**
     * The name of the argument
     */
    name: string;
    /**
     * The value of the argument to use for completion matching.
     */
    value: string;
  };

  /**
   * Additional, optional context for completions
   */
  context?: {
    /**
     * Previously-resolved variables in a URI template or prompt.
     */
    arguments?: { [key: string]: string };
  };
}

/**
 * A request from the client to the server, to ask for completion options.
 *
 * @category completion/complete
 */
export interface CompleteRequest extends JSONRPCRequest {
  method: "completion/complete";
  params: CompleteRequestParams;
}

/**
 * The server's response to a completion/complete request
 *
 * @category completion/complete
 */
export interface CompleteResult extends Result {
  completion: {
    /**
     * An array of completion values. Must not exceed 100 items.
     */
    values: string[];
    /**
     * The total number of completion options available. This can exceed the number of values actually sent in the response.
     */
    total?: number;
    /**
     * Indicates whether there are additional completion options beyond those provided in the current response, even if the exact total is unknown.
     */
    hasMore?: boolean;
  };
}

/**
 * A reference to a resource or resource template definition.
 */
export interface ResourceTemplateReference {
  type: "ref/resource";
  /**
   * The URI or URI template of the resource.
   *
   * @format uri-template
   */
  uri: string;
}

/**
 * Identifies a prompt.
 */
export interface PromptReference extends BaseMetadata {
  type: "ref/prompt";
}

/* Roots */
/**
 * Sent from the server to request a list of root URIs from the client. Roots allow
 * servers to ask for specific directories or files to operate on. A common example
 * for roots is providing a set of repositories or directories a server should operate
 * on.
 *
 * This request is typically used when the server needs to understand the file system
 * structure or access specific locations that the client has permission to read from.
 *
 * @category roots/list
 */
export interface ListRootsRequest extends JSONRPCRequest {
  method: "roots/list";
  params?: RequestParams;
}

/**
 * The client's response to a roots/list request from the server.
 * This result contains an array of Root objects, each representing a root directory
 * or file that the server can operate on.
 *
 * @category roots/list
 */
export interface ListRootsResult extends Result {
  roots: Root[];
}

/**
 * Represents a root directory or file that the server can operate on.
 */
export interface Root {
  /**
   * The URI identifying the root. This *must* start with file:// for now.
   * This restriction may be relaxed in future versions of the protocol to allow
   * other URI schemes.
   *
   * @format uri
   */
  uri: string;
  /**
   * An optional name for the root. This can be used to provide a human-readable
   * identifier for the root, which may be useful for display purposes or for
   * referencing the root in other parts of the application.
   */
  name?: string;

  /**
   * See [General fields: `_meta`](/specification/draft/basic/index#meta) for notes on `_meta` usage.
   */
  _meta?: { [key: string]: unknown };
}

/**
 * A notification from the client to the server, informing it that the list of roots has changed.
 * This notification should be sent whenever the client adds, removes, or modifies any root.
 * The server should then request an updated list of roots using the ListRootsRequest.
 *
 * @category notifications/roots/list_changed
 */
export interface RootsListChangedNotification extends JSONRPCNotification {
  method: "notifications/roots/list_changed";
  params?: NotificationParams;
}

/**
 * Parameters for an `elicitation/create` request.
 *
 * @category elicitation/create
 */
export interface ElicitRequestParams extends RequestParams {
  /**
   * The message to present to the user.
   */
  message: string;
  /**
   * A restricted subset of JSON Schema.
   * Only top-level properties are allowed, without nesting.
   */
  requestedSchema: {
    type: "object";
    properties: {
      [key: string]: PrimitiveSchemaDefinition;
    };
    required?: string[];
  };
}

/**
 * A request from the server to elicit additional information from the user via the client.
 *
 * @category elicitation/create
 */
export interface ElicitRequest extends JSONRPCRequest {
  method: "elicitation/create";
  params: ElicitRequestParams;
}

/**
 * Restricted schema definitions that only allow primitive types
 * without nested objects or arrays.
 */
export type PrimitiveSchemaDefinition =
  | StringSchema
  | NumberSchema
  | BooleanSchema
  | EnumSchema;

export interface StringSchema {
  type: "string";
  title?: string;
  description?: string;
  minLength?: number;
  maxLength?: number;
  format?: "email" | "uri" | "date" | "date-time";
  default?: string;
}

export interface NumberSchema {
  type: "number" | "integer";
  title?: string;
  description?: string;
  minimum?: number;
  maximum?: number;
  default?: number;
}

export interface BooleanSchema {
  type: "boolean";
  title?: string;
  description?: string;
  default?: boolean;
}

export interface EnumSchema {
  type: "string";
  title?: string;
  description?: string;
  enum: string[];
  enumNames?: string[]; // Display names for enum values
  default?: string;
}

/**
 * The client's response to an elicitation request.
 *
 * @category elicitation/create
 */
export interface ElicitResult extends Result {
  /**
   * The user action in response to the elicitation.
   * - "accept": User submitted the form/confirmed the action
   * - "decline": User explicitly decline the action
   * - "cancel": User dismissed without making an explicit choice
   */
  action: "accept" | "decline" | "cancel";

  /**
   * The submitted form data, only present when action is "accept".
   * Contains values matching the requested schema.
   */
  content?: { [key: string]: string | number | boolean };
}

/* Client messages */
/** @internal */
export type ClientRequest =
  | PingRequest
  | InitializeRequest
  | CompleteRequest
  | SetLevelRequest
  | GetPromptRequest
  | ListPromptsRequest
  | ListResourcesRequest
  | ListResourceTemplatesRequest
  | ReadResourceRequest
  | SubscribeRequest
  | UnsubscribeRequest
  | CallToolRequest
  | ListToolsRequest;

/** @internal */
export type ClientNotification =
  | CancelledNotification
  | ProgressNotification
  | InitializedNotification
  | RootsListChangedNotification;

/** @internal */
export type ClientResult =
  | EmptyResult
  | CreateMessageResult
  | ListRootsResult
  | ElicitResult;

/* Server messages */
/** @internal */
export type ServerRequest =
  | PingRequest
  | CreateMessageRequest
  | ListRootsRequest
  | ElicitRequest;

/** @internal */
export type ServerNotification =
  | CancelledNotification
  | ProgressNotification
  | LoggingMessageNotification
  | ResourceUpdatedNotification
  | ResourceListChangedNotification
  | ToolListChangedNotification
  | PromptListChangedNotification;

/** @internal */
export type ServerResult =
  | EmptyResult
  | InitializeResult
  | CompleteResult
  | GetPromptResult
  | ListPromptsResult
  | ListResourceTemplatesResult
  | ListResourcesResult
  | ReadResourceResult
  | CallToolResult
  | ListToolsResult;<|MERGE_RESOLUTION|>--- conflicted
+++ resolved
@@ -35,12 +35,7 @@
    */
   _meta?: {
     /**
-<<<<<<< HEAD
-     * See [General fields: `_meta`](/specification/draft/basic/index#meta) for notes on `_meta` usage.
-     * Importantly, if adding new things to the official spec, use the `io.modelcontextprotocol/` prefix
-=======
      * If specified, the caller is requesting out-of-band progress notifications for this request (as represented by notifications/progress). The value of this parameter is an opaque token that will be attached to any subsequent notifications. The receiver is not obligated to provide these notifications.
->>>>>>> d847a003
      */
     progressToken?: ProgressToken;
     [key: string]: unknown;
