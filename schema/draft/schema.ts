/* JSON-RPC types */

/**
 * Refers to any valid JSON-RPC object that can be decoded off the wire, or encoded to be sent.
 */
export type JSONRPCMessage =
  | JSONRPCRequest
  | JSONRPCNotification
  | JSONRPCBatchRequest
  | JSONRPCResponse
  | JSONRPCError
  | JSONRPCBatchResponse;

/**
 * A JSON-RPC batch request, as described in https://www.jsonrpc.org/specification#batch.
 */
export type JSONRPCBatchRequest = (JSONRPCRequest | JSONRPCNotification)[];

/**
 * A JSON-RPC batch response, as described in https://www.jsonrpc.org/specification#batch.
 */
export type JSONRPCBatchResponse = (JSONRPCResponse | JSONRPCError)[];

export const LATEST_PROTOCOL_VERSION = "DRAFT-2025-v2";
export const JSONRPC_VERSION = "2.0";

/**
 * A progress token, used to associate progress notifications with the original request.
 */
export type ProgressToken = string | number;

/**
 * An opaque token used to represent a cursor for pagination.
 */
export type Cursor = string;

export interface Request {
  method: string;
  params?: {
    _meta?: {
      /**
       * If specified, the caller is requesting out-of-band progress notifications for this request (as represented by notifications/progress). The value of this parameter is an opaque token that will be attached to any subsequent notifications. The receiver is not obligated to provide these notifications.
       */
      progressToken?: ProgressToken;
    };
    [key: string]: unknown;
  };
}

export interface Notification {
  method: string;
  params?: {
    /**
     * This parameter name is reserved by MCP to allow clients and servers to attach additional metadata to their notifications.
     */
    _meta?: { [key: string]: unknown };
    [key: string]: unknown;
  };
}

export interface Result {
  /**
   * This result property is reserved by the protocol to allow clients and servers to attach additional metadata to their responses.
   */
  _meta?: { [key: string]: unknown };
  [key: string]: unknown;
}

/**
 * A uniquely identifying ID for a request in JSON-RPC.
 */
export type RequestId = string | number;

/**
 * A request that expects a response.
 */
export interface JSONRPCRequest extends Request {
  jsonrpc: typeof JSONRPC_VERSION;
  id: RequestId;
}

/**
 * A notification which does not expect a response.
 */
export interface JSONRPCNotification extends Notification {
  jsonrpc: typeof JSONRPC_VERSION;
}

/**
 * A successful (non-error) response to a request.
 */
export interface JSONRPCResponse {
  jsonrpc: typeof JSONRPC_VERSION;
  id: RequestId;
  result: Result;
}

// Standard JSON-RPC error codes
export const PARSE_ERROR = -32700;
export const INVALID_REQUEST = -32600;
export const METHOD_NOT_FOUND = -32601;
export const INVALID_PARAMS = -32602;
export const INTERNAL_ERROR = -32603;

/**
 * A response to a request that indicates an error occurred.
 */
export interface JSONRPCError {
  jsonrpc: typeof JSONRPC_VERSION;
  id: RequestId;
  error: {
    /**
     * The error type that occurred.
     */
    code: number;
    /**
     * A short description of the error. The message SHOULD be limited to a concise single sentence.
     */
    message: string;
    /**
     * Additional information about the error. The value of this member is defined by the sender (e.g. detailed error information, nested errors etc.).
     */
    data?: unknown;
  };
}

/* Empty result */
/**
 * A response that indicates success but carries no data.
 */
export type EmptyResult = Result;

/* Cancellation */
/**
 * This notification can be sent by either side to indicate that it is cancelling a previously-issued request.
 *
 * The request SHOULD still be in-flight, but due to communication latency, it is always possible that this notification MAY arrive after the request has already finished.
 *
 * This notification indicates that the result will be unused, so any associated processing SHOULD cease.
 *
 * A client MUST NOT attempt to cancel its `initialize` request.
 */
export interface CancelledNotification extends Notification {
  method: "notifications/cancelled";
  params: {
    /**
     * The ID of the request to cancel.
     *
     * This MUST correspond to the ID of a request previously issued in the same direction.
     */
    requestId: RequestId;

    /**
     * An optional string describing the reason for the cancellation. This MAY be logged or presented to the user.
     */
    reason?: string;
  };
}

/* Initialization */
/**
 * This request is sent from the client to the server when it first connects, asking it to begin initialization.
 */
export interface InitializeRequest extends Request {
  method: "initialize";
  params: {
    /**
     * The latest version of the Model Context Protocol that the client supports. The client MAY decide to support older versions as well.
     */
    protocolVersion: string;
    capabilities: ClientCapabilities;
    clientInfo: Implementation;
  };
}

/**
 * After receiving an initialize request from the client, the server sends this response.
 */
export interface InitializeResult extends Result {
  /**
   * The version of the Model Context Protocol that the server wants to use. This may not match the version that the client requested. If the client cannot support this version, it MUST disconnect.
   */
  protocolVersion: string;
  capabilities: ServerCapabilities;
  serverInfo: Implementation;

  /**
   * Instructions describing how to use the server and its features.
   *
   * This can be used by clients to improve the LLM's understanding of available tools, resources, etc. It can be thought of like a "hint" to the model. For example, this information MAY be added to the system prompt.
   */
  instructions?: string;
}

/**
 * This notification is sent from the client to the server after initialization has finished.
 */
export interface InitializedNotification extends Notification {
  method: "notifications/initialized";
}

/**
 * Capabilities a client may support. Known capabilities are defined here, in this schema, but this is not a closed set: any client can define its own, additional capabilities.
 */
export interface ClientCapabilities {
  /**
   * Experimental, non-standard capabilities that the client supports.
   */
  experimental?: { [key: string]: object };
  /**
   * Present if the client supports listing roots.
   */
  roots?: {
    /**
     * Whether the client supports notifications for changes to the roots list.
     */
    listChanged?: boolean;
  };
  /**
   * Present if the client supports sampling from an LLM.
   */
  sampling?: object;
  /**
<<<<<<< HEAD
   * Present if the client supports user interaction.
   */
  userInteraction?: {
    /**
     * An array of supported user interaction types. Clients must support at least one type.
     *
     * This specification defines one interaction type:
     * - "ua": A user agent interaction involving making a request via a User Agent (e.g. a Web browser)
     *
     * Additional interaction types may be negotiated between client and server.
     */
    types: string[];
  };
=======
   * Present if the client supports elicitation from the server.
   */
  elicitation?: object;
>>>>>>> d095ba60
}

/**
 * Capabilities that a server may support. Known capabilities are defined here, in this schema, but this is not a closed set: any server can define its own, additional capabilities.
 */
export interface ServerCapabilities {
  /**
   * Experimental, non-standard capabilities that the server supports.
   */
  experimental?: { [key: string]: object };
  /**
   * Present if the server supports sending log messages to the client.
   */
  logging?: object;
  /**
   * Present if the server supports argument autocompletion suggestions.
   */
  completions?: object;
  /**
   * Present if the server offers any prompt templates.
   */
  prompts?: {
    /**
     * Whether this server supports notifications for changes to the prompt list.
     */
    listChanged?: boolean;
  };
  /**
   * Present if the server offers any resources to read.
   */
  resources?: {
    /**
     * Whether this server supports subscribing to resource updates.
     */
    subscribe?: boolean;
    /**
     * Whether this server supports notifications for changes to the resource list.
     */
    listChanged?: boolean;
  };
  /**
   * Present if the server offers any tools to call.
   */
  tools?: {
    /**
     * Whether this server supports notifications for changes to the tool list.
     */
    listChanged?: boolean;
  };
}

/**
 * Describes the name and version of an MCP implementation.
 */
export interface Implementation {
  name: string;
  version: string;
}

/* Ping */
/**
 * A ping, issued by either the server or the client, to check that the other party is still alive. The receiver must promptly respond, or else may be disconnected.
 */
export interface PingRequest extends Request {
  method: "ping";
}

/* Progress notifications */
/**
 * An out-of-band notification used to inform the receiver of a progress update for a long-running request.
 */
export interface ProgressNotification extends Notification {
  method: "notifications/progress";
  params: {
    /**
     * The progress token which was given in the initial request, used to associate this notification with the request that is proceeding.
     */
    progressToken: ProgressToken;
    /**
     * The progress thus far. This should increase every time progress is made, even if the total is unknown.
     *
     * @TJS-type number
     */
    progress: number;
    /**
     * Total number of items to process (or total progress required), if known.
     *
     * @TJS-type number
     */
    total?: number;
    /**
     * An optional message describing the current progress.
     */
    message?: string;
  };
}

/* Pagination */
export interface PaginatedRequest extends Request {
  params?: {
    /**
     * An opaque token representing the current pagination position.
     * If provided, the server should return results starting after this cursor.
     */
    cursor?: Cursor;
  };
}

export interface PaginatedResult extends Result {
  /**
   * An opaque token representing the pagination position after the last returned result.
   * If present, there may be more results available.
   */
  nextCursor?: Cursor;
}

/* Resources */
/**
 * Sent from the client to request a list of resources the server has.
 */
export interface ListResourcesRequest extends PaginatedRequest {
  method: "resources/list";
}

/**
 * The server's response to a resources/list request from the client.
 */
export interface ListResourcesResult extends PaginatedResult {
  resources: Resource[];
}

/**
 * Sent from the client to request a list of resource templates the server has.
 */
export interface ListResourceTemplatesRequest extends PaginatedRequest {
  method: "resources/templates/list";
}

/**
 * The server's response to a resources/templates/list request from the client.
 */
export interface ListResourceTemplatesResult extends PaginatedResult {
  resourceTemplates: ResourceTemplate[];
}

/**
 * Sent from the client to the server, to read a specific resource URI.
 */
export interface ReadResourceRequest extends Request {
  method: "resources/read";
  params: {
    /**
     * The URI of the resource to read. The URI can use any protocol; it is up to the server how to interpret it.
     *
     * @format uri
     */
    uri: string;
  };
}

/**
 * The server's response to a resources/read request from the client.
 */
export interface ReadResourceResult extends Result {
  contents: (TextResourceContents | BlobResourceContents)[];
}

/**
 * An optional notification from the server to the client, informing it that the list of resources it can read from has changed. This may be issued by servers without any previous subscription from the client.
 */
export interface ResourceListChangedNotification extends Notification {
  method: "notifications/resources/list_changed";
}

/**
 * Sent from the client to request resources/updated notifications from the server whenever a particular resource changes.
 */
export interface SubscribeRequest extends Request {
  method: "resources/subscribe";
  params: {
    /**
     * The URI of the resource to subscribe to. The URI can use any protocol; it is up to the server how to interpret it.
     *
     * @format uri
     */
    uri: string;
  };
}

/**
 * Sent from the client to request cancellation of resources/updated notifications from the server. This should follow a previous resources/subscribe request.
 */
export interface UnsubscribeRequest extends Request {
  method: "resources/unsubscribe";
  params: {
    /**
     * The URI of the resource to unsubscribe from.
     *
     * @format uri
     */
    uri: string;
  };
}

/**
 * A notification from the server to the client, informing it that a resource has changed and may need to be read again. This should only be sent if the client previously sent a resources/subscribe request.
 */
export interface ResourceUpdatedNotification extends Notification {
  method: "notifications/resources/updated";
  params: {
    /**
     * The URI of the resource that has been updated. This might be a sub-resource of the one that the client actually subscribed to.
     *
     * @format uri
     */
    uri: string;
  };
}

/**
 * A known resource that the server is capable of reading.
 */
export interface Resource {
  /**
   * The URI of this resource.
   *
   * @format uri
   */
  uri: string;

  /**
   * A human-readable name for this resource.
   *
   * This can be used by clients to populate UI elements.
   */
  name: string;

  /**
   * A description of what this resource represents.
   *
   * This can be used by clients to improve the LLM's understanding of available resources. It can be thought of like a "hint" to the model.
   */
  description?: string;

  /**
   * The MIME type of this resource, if known.
   */
  mimeType?: string;

  /**
   * Optional annotations for the client.
   */
  annotations?: Annotations;

  /**
   * The size of the raw resource content, in bytes (i.e., before base64 encoding or any tokenization), if known.
   *
   * This can be used by Hosts to display file sizes and estimate context window usage.
   */
  size?: number;
}

/**
 * A template description for resources available on the server.
 */
export interface ResourceTemplate {
  /**
   * A URI template (according to RFC 6570) that can be used to construct resource URIs.
   *
   * @format uri-template
   */
  uriTemplate: string;

  /**
   * A human-readable name for the type of resource this template refers to.
   *
   * This can be used by clients to populate UI elements.
   */
  name: string;

  /**
   * A description of what this template is for.
   *
   * This can be used by clients to improve the LLM's understanding of available resources. It can be thought of like a "hint" to the model.
   */
  description?: string;

  /**
   * The MIME type for all resources that match this template. This should only be included if all resources matching this template have the same type.
   */
  mimeType?: string;

  /**
   * Optional annotations for the client.
   */
  annotations?: Annotations;
}

/**
 * The contents of a specific resource or sub-resource.
 */
export interface ResourceContents {
  /**
   * The URI of this resource.
   *
   * @format uri
   */
  uri: string;
  /**
   * The MIME type of this resource, if known.
   */
  mimeType?: string;
}

export interface TextResourceContents extends ResourceContents {
  /**
   * The text of the item. This must only be set if the item can actually be represented as text (not binary data).
   */
  text: string;
}

export interface BlobResourceContents extends ResourceContents {
  /**
   * A base64-encoded string representing the binary data of the item.
   *
   * @format byte
   */
  blob: string;
}

/* Prompts */
/**
 * Sent from the client to request a list of prompts and prompt templates the server has.
 */
export interface ListPromptsRequest extends PaginatedRequest {
  method: "prompts/list";
}

/**
 * The server's response to a prompts/list request from the client.
 */
export interface ListPromptsResult extends PaginatedResult {
  prompts: Prompt[];
}

/**
 * Used by the client to get a prompt provided by the server.
 */
export interface GetPromptRequest extends Request {
  method: "prompts/get";
  params: {
    /**
     * The name of the prompt or prompt template.
     */
    name: string;
    /**
     * Arguments to use for templating the prompt.
     */
    arguments?: { [key: string]: string };
  };
}

/**
 * The server's response to a prompts/get request from the client.
 */
export interface GetPromptResult extends Result {
  /**
   * An optional description for the prompt.
   */
  description?: string;
  messages: PromptMessage[];
}

/**
 * A prompt or prompt template that the server offers.
 */
export interface Prompt {
  /**
   * The name of the prompt or prompt template.
   */
  name: string;
  /**
   * An optional description of what this prompt provides
   */
  description?: string;
  /**
   * A list of arguments to use for templating the prompt.
   */
  arguments?: PromptArgument[];
}

/**
 * Describes an argument that a prompt can accept.
 */
export interface PromptArgument {
  /**
   * The name of the argument.
   */
  name: string;
  /**
   * A human-readable description of the argument.
   */
  description?: string;
  /**
   * Whether this argument must be provided.
   */
  required?: boolean;
}

/**
 * The sender or recipient of messages and data in a conversation.
 */
export type Role = "user" | "assistant";

/**
 * Describes a message returned as part of a prompt.
 *
 * This is similar to `SamplingMessage`, but also supports the embedding of
 * resources from the MCP server.
 */
export interface PromptMessage {
  role: Role;
  content: TextContent | ImageContent | AudioContent | EmbeddedResource;
}

/**
 * The contents of a resource, embedded into a prompt or tool call result.
 *
 * It is up to the client how best to render embedded resources for the benefit
 * of the LLM and/or the user.
 */
export interface EmbeddedResource {
  type: "resource";
  resource: TextResourceContents | BlobResourceContents;

  /**
   * Optional annotations for the client.
   */
  annotations?: Annotations;
}

/**
 * An optional notification from the server to the client, informing it that the list of prompts it offers has changed. This may be issued by servers without any previous subscription from the client.
 */
export interface PromptListChangedNotification extends Notification {
  method: "notifications/prompts/list_changed";
}

/* Tools */
/**
 * Sent from the client to request a list of tools the server has.
 */
export interface ListToolsRequest extends PaginatedRequest {
  method: "tools/list";
}

/**
 * The server's response to a tools/list request from the client.
 */
export interface ListToolsResult extends PaginatedResult {
  tools: Tool[];
}

/**
 * The server's response to a tool call.
 */
export interface CallToolResult extends Result {
  /**
   * A list of content objects that represent the unstructured result of the tool call.
   */
  content: (TextContent | ImageContent | AudioContent | EmbeddedResource)[];

  /**
   * An optional JSON object that represents the structured result of the tool call.
   */
  structuredContent?: { [key: string]: unknown };

  /**
   * Whether the tool call ended in an error.
   *
   * If not set, this is assumed to be false (the call was successful).
   * 
   * Any errors that originate from the tool SHOULD be reported inside the result
   * object, with `isError` set to true, _not_ as an MCP protocol-level error
   * response. Otherwise, the LLM would not be able to see that an error occurred
   * and self-correct.
   *
   * However, any errors in _finding_ the tool, an error indicating that the
   * server does not support tool calls, or any other exceptional conditions,
   * should be reported as an MCP error response.
   */
  isError?: boolean;
}

/**
 * Used by the client to invoke a tool provided by the server.
 */
export interface CallToolRequest extends Request {
  method: "tools/call";
  params: {
    name: string;
    arguments?: { [key: string]: unknown };
  };
}

/**
 * An optional notification from the server to the client, informing it that the list of tools it offers has changed. This may be issued by servers without any previous subscription from the client.
 */
export interface ToolListChangedNotification extends Notification {
  method: "notifications/tools/list_changed";
}

/**
 * Additional properties describing a Tool to clients.
 *
 * NOTE: all properties in ToolAnnotations are **hints**.
 * They are not guaranteed to provide a faithful description of
 * tool behavior (including descriptive properties like `title`).
 *
 * Clients should never make tool use decisions based on ToolAnnotations
 * received from untrusted servers.
 */
export interface ToolAnnotations {
  /**
   * A human-readable title for the tool.
   */
  title?: string;

  /**
   * If true, the tool does not modify its environment.
   *
   * Default: false
   */
  readOnlyHint?: boolean;

  /**
   * If true, the tool may perform destructive updates to its environment.
   * If false, the tool performs only additive updates.
   *
   * (This property is meaningful only when `readOnlyHint == false`)
   *
   * Default: true
   */
  destructiveHint?: boolean;

  /**
   * If true, calling the tool repeatedly with the same arguments
   * will have no additional effect on the its environment.
   *
   * (This property is meaningful only when `readOnlyHint == false`)
   *
   * Default: false
   */
  idempotentHint?: boolean;

  /**
   * If true, this tool may interact with an "open world" of external
   * entities. If false, the tool's domain of interaction is closed.
   * For example, the world of a web search tool is open, whereas that
   * of a memory tool is not.
   *
   * Default: true
   */
  openWorldHint?: boolean;
}

/**
 * Definition for a tool the client can call.
 */
export interface Tool {
  /**
   * The name of the tool.
   */
  name: string;

  /**
   * A human-readable description of the tool.
   *
   * This can be used by clients to improve the LLM's understanding of available tools. It can be thought of like a "hint" to the model.
   */
  description?: string;

  /**
   * A JSON Schema object defining the expected parameters for the tool.
   */
  inputSchema: {
    type: "object";
    properties?: { [key: string]: object };
    required?: string[];
  };

  /**
   * An optional JSON Schema object defining the structure of the tool's output returned in 
   * the structuredContent field of a CallToolResult.
   */
  outputSchema?: {
    type: "object";
    properties?: { [key: string]: object };
    required?: string[];
  };

  /**
   * Optional additional tool information.
   */
  annotations?: ToolAnnotations;
}

/* Logging */
/**
 * A request from the client to the server, to enable or adjust logging.
 */
export interface SetLevelRequest extends Request {
  method: "logging/setLevel";
  params: {
    /**
     * The level of logging that the client wants to receive from the server. The server should send all logs at this level and higher (i.e., more severe) to the client as notifications/message.
     */
    level: LoggingLevel;
  };
}

/**
 * Notification of a log message passed from server to client. If no logging/setLevel request has been sent from the client, the server MAY decide which messages to send automatically.
 */
export interface LoggingMessageNotification extends Notification {
  method: "notifications/message";
  params: {
    /**
     * The severity of this log message.
     */
    level: LoggingLevel;
    /**
     * An optional name of the logger issuing this message.
     */
    logger?: string;
    /**
     * The data to be logged, such as a string message or an object. Any JSON serializable type is allowed here.
     */
    data: unknown;
  };
}

/**
 * The severity of a log message.
 *
 * These map to syslog message severities, as specified in RFC-5424:
 * https://datatracker.ietf.org/doc/html/rfc5424#section-6.2.1
 */
export type LoggingLevel =
  | "debug"
  | "info"
  | "notice"
  | "warning"
  | "error"
  | "critical"
  | "alert"
  | "emergency";

/* Sampling */
/**
 * A request from the server to sample an LLM via the client. The client has full discretion over which model to select. The client should also inform the user before beginning sampling, to allow them to inspect the request (human in the loop) and decide whether to approve it.
 */
export interface CreateMessageRequest extends Request {
  method: "sampling/createMessage";
  params: {
    messages: SamplingMessage[];
    /**
     * The server's preferences for which model to select. The client MAY ignore these preferences.
     */
    modelPreferences?: ModelPreferences;
    /**
     * An optional system prompt the server wants to use for sampling. The client MAY modify or omit this prompt.
     */
    systemPrompt?: string;
    /**
     * A request to include context from one or more MCP servers (including the caller), to be attached to the prompt. The client MAY ignore this request.
     */
    includeContext?: "none" | "thisServer" | "allServers";
    /**
     * @TJS-type number
     */
    temperature?: number;
    /**
     * The maximum number of tokens to sample, as requested by the server. The client MAY choose to sample fewer tokens than requested.
     */
    maxTokens: number;
    stopSequences?: string[];
    /**
     * Optional metadata to pass through to the LLM provider. The format of this metadata is provider-specific.
     */
    metadata?: object;
  };
}

/**
 * The client's response to a sampling/create_message request from the server. The client should inform the user before returning the sampled message, to allow them to inspect the response (human in the loop) and decide whether to allow the server to see it.
 */
export interface CreateMessageResult extends Result, SamplingMessage {
  /**
   * The name of the model that generated the message.
   */
  model: string;
  /**
   * The reason why sampling stopped, if known.
   */
  stopReason?: "endTurn" | "stopSequence" | "maxTokens" | string;
}

/**
 * Describes a message issued to or received from an LLM API.
 */
export interface SamplingMessage {
  role: Role;
  content: TextContent | ImageContent | AudioContent;
}

/**
 * Optional annotations for the client. The client can use annotations to inform how objects are used or displayed
 */
export interface Annotations {
  /**
   * Describes who the intended customer of this object or data is.
   *
   * It can include multiple entries to indicate content useful for multiple audiences (e.g., `["user", "assistant"]`).
   */
  audience?: Role[];

  /**
   * Describes how important this data is for operating the server.
   *
   * A value of 1 means "most important," and indicates that the data is
   * effectively required, while 0 means "least important," and indicates that
   * the data is entirely optional.
   *
   * @TJS-type number
   * @minimum 0
   * @maximum 1
   */
  priority?: number;
}

/**
 * Text provided to or from an LLM.
 */
export interface TextContent {
  type: "text";

  /**
   * The text content of the message.
   */
  text: string;

  /**
   * Optional annotations for the client.
   */
  annotations?: Annotations;
}

/**
 * An image provided to or from an LLM.
 */
export interface ImageContent {
  type: "image";

  /**
   * The base64-encoded image data.
   *
   * @format byte
   */
  data: string;

  /**
   * The MIME type of the image. Different providers may support different image types.
   */
  mimeType: string;

  /**
   * Optional annotations for the client.
   */
  annotations?: Annotations;
}

/**
 * Audio provided to or from an LLM.
 */
export interface AudioContent {
  type: "audio";

  /**
   * The base64-encoded audio data.
   *
   * @format byte
   */
  data: string;

  /**
   * The MIME type of the audio. Different providers may support different audio types.
   */
  mimeType: string;

  /**
   * Optional annotations for the client.
   */
  annotations?: Annotations;
}

/**
 * The server's preferences for model selection, requested of the client during sampling.
 *
 * Because LLMs can vary along multiple dimensions, choosing the "best" model is
 * rarely straightforward.  Different models excel in different areas—some are
 * faster but less capable, others are more capable but more expensive, and so
 * on. This interface allows servers to express their priorities across multiple
 * dimensions to help clients make an appropriate selection for their use case.
 *
 * These preferences are always advisory. The client MAY ignore them. It is also
 * up to the client to decide how to interpret these preferences and how to
 * balance them against other considerations.
 */
export interface ModelPreferences {
  /**
   * Optional hints to use for model selection.
   *
   * If multiple hints are specified, the client MUST evaluate them in order
   * (such that the first match is taken).
   *
   * The client SHOULD prioritize these hints over the numeric priorities, but
   * MAY still use the priorities to select from ambiguous matches.
   */
  hints?: ModelHint[];

  /**
   * How much to prioritize cost when selecting a model. A value of 0 means cost
   * is not important, while a value of 1 means cost is the most important
   * factor.
   *
   * @TJS-type number
   * @minimum 0
   * @maximum 1
   */
  costPriority?: number;

  /**
   * How much to prioritize sampling speed (latency) when selecting a model. A
   * value of 0 means speed is not important, while a value of 1 means speed is
   * the most important factor.
   *
   * @TJS-type number
   * @minimum 0
   * @maximum 1
   */
  speedPriority?: number;

  /**
   * How much to prioritize intelligence and capabilities when selecting a
   * model. A value of 0 means intelligence is not important, while a value of 1
   * means intelligence is the most important factor.
   *
   * @TJS-type number
   * @minimum 0
   * @maximum 1
   */
  intelligencePriority?: number;
}

/**
 * Hints to use for model selection.
 *
 * Keys not declared here are currently left unspecified by the spec and are up
 * to the client to interpret.
 */
export interface ModelHint {
  /**
   * A hint for a model name.
   *
   * The client SHOULD treat this as a substring of a model name; for example:
   *  - `claude-3-5-sonnet` should match `claude-3-5-sonnet-20241022`
   *  - `sonnet` should match `claude-3-5-sonnet-20241022`, `claude-3-sonnet-20240229`, etc.
   *  - `claude` should match any Claude model
   *
   * The client MAY also map the string to a different provider's model name or a different model family, as long as it fills a similar niche; for example:
   *  - `gemini-1.5-flash` could match `claude-3-haiku-20240307`
   */
  name?: string;
}

/* Autocomplete */
/**
 * A request from the client to the server, to ask for completion options.
 */
export interface CompleteRequest extends Request {
  method: "completion/complete";
  params: {
    ref: PromptReference | ResourceReference;
    /**
     * The argument's information
     */
    argument: {
      /**
       * The name of the argument
       */
      name: string;
      /**
       * The value of the argument to use for completion matching.
       */
      value: string;
    };
  };
}

/**
 * The server's response to a completion/complete request
 */
export interface CompleteResult extends Result {
  completion: {
    /**
     * An array of completion values. Must not exceed 100 items.
     */
    values: string[];
    /**
     * The total number of completion options available. This can exceed the number of values actually sent in the response.
     */
    total?: number;
    /**
     * Indicates whether there are additional completion options beyond those provided in the current response, even if the exact total is unknown.
     */
    hasMore?: boolean;
  };
}

/**
 * A reference to a resource or resource template definition.
 */
export interface ResourceReference {
  type: "ref/resource";
  /**
   * The URI or URI template of the resource.
   *
   * @format uri-template
   */
  uri: string;
}

/**
 * Identifies a prompt.
 */
export interface PromptReference {
  type: "ref/prompt";
  /**
   * The name of the prompt or prompt template
   */
  name: string;
}

/* Roots */
/**
 * Sent from the server to request a list of root URIs from the client. Roots allow
 * servers to ask for specific directories or files to operate on. A common example
 * for roots is providing a set of repositories or directories a server should operate
 * on.
 *
 * This request is typically used when the server needs to understand the file system
 * structure or access specific locations that the client has permission to read from.
 */
export interface ListRootsRequest extends Request {
  method: "roots/list";
}

/**
 * The client's response to a roots/list request from the server.
 * This result contains an array of Root objects, each representing a root directory
 * or file that the server can operate on.
 */
export interface ListRootsResult extends Result {
  roots: Root[];
}

/**
 * Represents a root directory or file that the server can operate on.
 */
export interface Root {
  /**
   * The URI identifying the root. This *must* start with file:// for now.
   * This restriction may be relaxed in future versions of the protocol to allow
   * other URI schemes.
   *
   * @format uri
   */
  uri: string;
  /**
   * An optional name for the root. This can be used to provide a human-readable
   * identifier for the root, which may be useful for display purposes or for
   * referencing the root in other parts of the application.
   */
  name?: string;
}

/**
 * A notification from the client to the server, informing it that the list of roots has changed.
 * This notification should be sent whenever the client adds, removes, or modifies any root.
 * The server should then request an updated list of roots using the ListRootsRequest.
 */
export interface RootsListChangedNotification extends Notification {
  method: "notifications/roots/list_changed";
}

<<<<<<< HEAD
/* User Interaction */
/**
 * A request from the server to the client to create a user interaction.
 */
export interface CreateUserInteractionRequest extends Request {
  method: "interaction/create";
  params: {
    /**
     * The ID of the interaction.
     */
    id: string;
    /**
     * The type of interaction.
     */
    type: string;
    /**
     * The interaction object. The schema of the interaction object is dependent on the type of
     * interaction.
     */
    interaction: UAInteraction | object;
  };
}

/**
 * Defines the interaction object for "ua" (user agent) type interactions.
 */
export interface UAInteraction {
  /**
   * The URL that the user should interact with.
   *
   * @format uri
   */
  url: string;

  /**
   * An optional message to provide an explanation to the user about the interaction.
   */
  message?: TextContent;
}

/**
 * The client's response to a user interaction/create request from the server.
 */
export interface CreateUserInteractionResult extends Result { }

/**
 * A request from the client to the server to track the progress of a user interaction.
 */
export interface TrackUserInteractionRequest extends Request {
  method: "interaction/track";
  params: {
    /**
     * The ID of the interaction.
     */
    id: string;
  };
  _meta: {
    /**
     * The progress token which was given in the initial request, used to associate this notification with the request that is proceeding.
     */
    progressToken: ProgressToken;
  };
}


/**
 * The server's response to a user interaction/track request from the client.
 */
export interface TrackUserInteractionResult extends Result { }
=======
/**
 * A request from the server to elicit additional information from the user via the client.
 */
export interface ElicitRequest extends Request {
  method: "elicitation/create";
  params: {
    /**
     * The message to present to the user.
     */
    message: string;
    /**
     * A restricted subset of JSON Schema.
     * Only top-level properties are allowed, without nesting.
     */
    requestedSchema: {
      type: "object";
      properties: {
        [key: string]: PrimitiveSchemaDefinition;
      };
      required?: string[];
    };
  };
}

/**
 * Restricted schema definitions that only allow primitive types
 * without nested objects or arrays.
 */
export type PrimitiveSchemaDefinition = 
  | StringSchema
  | NumberSchema
  | BooleanSchema
  | EnumSchema;

export interface StringSchema {
  type: "string";
  title?: string;
  description?: string;
  minLength?: number;
  maxLength?: number;
  format?: "email" | "uri" | "date" | "date-time";
}

export interface NumberSchema {
  type: "number" | "integer";
  title?: string;
  description?: string;
  minimum?: number;
  maximum?: number;
}

export interface BooleanSchema {
  type: "boolean";
  title?: string;
  description?: string;
  default?: boolean;
}

export interface EnumSchema {
  type: "string";
  title?: string;
  description?: string;
  enum: string[];
  enumNames?: string[];  // Display names for enum values
}

/**
 * The client's response to an elicitation request.
 */
export interface ElicitResult extends Result {
  /**
   * The user action in response to the elicitation.
   * - "accept": User submitted the form/confirmed the action
   * - "decline": User explicitly declined the action
   * - "cancel": User dismissed without making an explicit choice
   */
  action: "accept" | "decline" | "cancel";
  
  /**
   * The submitted form data, only present when action is "accept".
   * Contains values matching the requested schema.
   */
  content?: { [key: string]: unknown };
}
>>>>>>> d095ba60

/* Client messages */
export type ClientRequest =
  | PingRequest
  | InitializeRequest
  | CompleteRequest
  | SetLevelRequest
  | GetPromptRequest
  | ListPromptsRequest
  | ListResourcesRequest
  | ListResourceTemplatesRequest
  | ReadResourceRequest
  | SubscribeRequest
  | UnsubscribeRequest
  | CallToolRequest
  | ListToolsRequest;

export type ClientNotification =
  | CancelledNotification
  | ProgressNotification
  | InitializedNotification
  | RootsListChangedNotification;

<<<<<<< HEAD
export type ClientResult = EmptyResult | CreateMessageResult | ListRootsResult | CreateUserInteractionResult;
=======
export type ClientResult = EmptyResult | CreateMessageResult | ListRootsResult | ElicitResult;
>>>>>>> d095ba60

/* Server messages */
export type ServerRequest =
  | PingRequest
  | CreateMessageRequest
  | ListRootsRequest
<<<<<<< HEAD
  | CreateUserInteractionRequest;
=======
  | ElicitRequest;
>>>>>>> d095ba60

export type ServerNotification =
  | CancelledNotification
  | ProgressNotification
  | LoggingMessageNotification
  | ResourceUpdatedNotification
  | ResourceListChangedNotification
  | ToolListChangedNotification
  | PromptListChangedNotification;

export type ServerResult =
  | EmptyResult
  | InitializeResult
  | CompleteResult
  | GetPromptResult
  | ListPromptsResult
  | ListResourceTemplatesResult
  | ListResourcesResult
  | ReadResourceResult
  | CallToolResult
  | ListToolsResult;<|MERGE_RESOLUTION|>--- conflicted
+++ resolved
@@ -220,8 +220,13 @@
    * Present if the client supports sampling from an LLM.
    */
   sampling?: object;
-  /**
-<<<<<<< HEAD
+
+  /**
+   * Present if the client supports elicitation from the server.
+   */
+  elicitation?: object;
+
+  /**
    * Present if the client supports user interaction.
    */
   userInteraction?: {
@@ -235,11 +240,6 @@
      */
     types: string[];
   };
-=======
-   * Present if the client supports elicitation from the server.
-   */
-  elicitation?: object;
->>>>>>> d095ba60
 }
 
 /**
@@ -1246,77 +1246,6 @@
   method: "notifications/roots/list_changed";
 }
 
-<<<<<<< HEAD
-/* User Interaction */
-/**
- * A request from the server to the client to create a user interaction.
- */
-export interface CreateUserInteractionRequest extends Request {
-  method: "interaction/create";
-  params: {
-    /**
-     * The ID of the interaction.
-     */
-    id: string;
-    /**
-     * The type of interaction.
-     */
-    type: string;
-    /**
-     * The interaction object. The schema of the interaction object is dependent on the type of
-     * interaction.
-     */
-    interaction: UAInteraction | object;
-  };
-}
-
-/**
- * Defines the interaction object for "ua" (user agent) type interactions.
- */
-export interface UAInteraction {
-  /**
-   * The URL that the user should interact with.
-   *
-   * @format uri
-   */
-  url: string;
-
-  /**
-   * An optional message to provide an explanation to the user about the interaction.
-   */
-  message?: TextContent;
-}
-
-/**
- * The client's response to a user interaction/create request from the server.
- */
-export interface CreateUserInteractionResult extends Result { }
-
-/**
- * A request from the client to the server to track the progress of a user interaction.
- */
-export interface TrackUserInteractionRequest extends Request {
-  method: "interaction/track";
-  params: {
-    /**
-     * The ID of the interaction.
-     */
-    id: string;
-  };
-  _meta: {
-    /**
-     * The progress token which was given in the initial request, used to associate this notification with the request that is proceeding.
-     */
-    progressToken: ProgressToken;
-  };
-}
-
-
-/**
- * The server's response to a user interaction/track request from the client.
- */
-export interface TrackUserInteractionResult extends Result { }
-=======
 /**
  * A request from the server to elicit additional information from the user via the client.
  */
@@ -1345,7 +1274,7 @@
  * Restricted schema definitions that only allow primitive types
  * without nested objects or arrays.
  */
-export type PrimitiveSchemaDefinition = 
+export type PrimitiveSchemaDefinition =
   | StringSchema
   | NumberSchema
   | BooleanSchema
@@ -1394,14 +1323,83 @@
    * - "cancel": User dismissed without making an explicit choice
    */
   action: "accept" | "decline" | "cancel";
-  
+
   /**
    * The submitted form data, only present when action is "accept".
    * Contains values matching the requested schema.
    */
   content?: { [key: string]: unknown };
 }
->>>>>>> d095ba60
+
+/* User Interaction */
+/**
+ * A request from the server to the client to create a user interaction.
+ */
+export interface CreateUserInteractionRequest extends Request {
+  method: "interaction/create";
+  params: {
+    /**
+     * The ID of the interaction.
+     */
+    id: string;
+    /**
+     * The type of interaction.
+     */
+    type: string;
+    /**
+     * The interaction object. The schema of the interaction object is dependent on the type of
+     * interaction.
+     */
+    interaction: UAInteraction | object;
+  };
+}
+
+/**
+ * Defines the interaction object for "ua" (user agent) type interactions.
+ */
+export interface UAInteraction {
+  /**
+   * The URL that the user should interact with.
+   *
+   * @format uri
+   */
+  url: string;
+
+  /**
+   * An optional message to provide an explanation to the user about the interaction.
+   */
+  message?: TextContent;
+}
+
+/**
+ * The client's response to a user interaction/create request from the server.
+ */
+export interface CreateUserInteractionResult extends Result { }
+
+/**
+ * A request from the client to the server to track the progress of a user interaction.
+ */
+export interface TrackUserInteractionRequest extends Request {
+  method: "interaction/track";
+  params: {
+    /**
+     * The ID of the interaction.
+     */
+    id: string;
+  };
+  _meta: {
+    /**
+     * The progress token which was given in the initial request, used to associate this notification with the request that is proceeding.
+     */
+    progressToken: ProgressToken;
+  };
+}
+
+
+/**
+ * The server's response to a user interaction/track request from the client.
+ */
+export interface TrackUserInteractionResult extends Result { }
 
 /* Client messages */
 export type ClientRequest =
@@ -1417,7 +1415,8 @@
   | SubscribeRequest
   | UnsubscribeRequest
   | CallToolRequest
-  | ListToolsRequest;
+  | ListToolsRequest
+  | TrackUserInteractionRequest;
 
 export type ClientNotification =
   | CancelledNotification
@@ -1425,22 +1424,15 @@
   | InitializedNotification
   | RootsListChangedNotification;
 
-<<<<<<< HEAD
-export type ClientResult = EmptyResult | CreateMessageResult | ListRootsResult | CreateUserInteractionResult;
-=======
-export type ClientResult = EmptyResult | CreateMessageResult | ListRootsResult | ElicitResult;
->>>>>>> d095ba60
+export type ClientResult = EmptyResult | CreateMessageResult | ListRootsResult | ElicitResult | CreateUserInteractionResult;
 
 /* Server messages */
 export type ServerRequest =
   | PingRequest
   | CreateMessageRequest
   | ListRootsRequest
-<<<<<<< HEAD
+  | ElicitRequest
   | CreateUserInteractionRequest;
-=======
-  | ElicitRequest;
->>>>>>> d095ba60
 
 export type ServerNotification =
   | CancelledNotification
@@ -1461,4 +1453,5 @@
   | ListResourcesResult
   | ReadResourceResult
   | CallToolResult
-  | ListToolsResult;+  | ListToolsResult
+  | TrackUserInteractionResult;