/* JSON-RPC types */

/**
 * Refers to any valid JSON-RPC object that can be decoded off the wire, or encoded to be sent.
 *
 * @internal
 */
export type JSONRPCMessage =
  | JSONRPCRequest
  | JSONRPCNotification
  | JSONRPCResponse
  | JSONRPCError;

/** @internal */
export const LATEST_PROTOCOL_VERSION = "DRAFT-2025-v3";
/** @internal */
export const JSONRPC_VERSION = "2.0";

/**
 * A progress token, used to associate progress notifications with the original request.
 */
export type ProgressToken = string | number;

/**
 * An opaque token used to represent a cursor for pagination.
 */
export type Cursor = string;

/** @internal */
export interface RequestParams {
  /**
   * See [specification/draft/basic/index#general-fields] for notes on _meta usage.
   */
  _meta?: {
    /**
<<<<<<< HEAD
     * If specified, the caller is requesting out-of-band progress notifications for this request (as represented by notifications/progress). The value of this parameter is an opaque token that will be attached to any subsequent notifications. The receiver is not obligated to provide these notifications.
=======
     * See [General fields: `_meta`](/specification/draft/basic/index#meta) for notes on `_meta` usage.
>>>>>>> 175a5203
     */
    progressToken?: ProgressToken;
    [key: string]: unknown;
  };

  /**
   * Allow any unknown parameters to be passed in.
   */
  [key: string]: unknown;
}

/** @internal */
export interface Request {
  method: string;
  params?: RequestParams;
}

/** @internal */
export interface Notification {
  method: string;
  params?: {
    /**
     * See [General fields: `_meta`](/specification/draft/basic/index#meta) for notes on `_meta` usage.
     */
    _meta?: { [key: string]: unknown };
    [key: string]: unknown;
  };
}

export interface Result {
  /**
   * See [General fields: `_meta`](/specification/draft/basic/index#meta) for notes on `_meta` usage.
   */
  _meta?: { [key: string]: unknown };
  [key: string]: unknown;
}

/**
 * A uniquely identifying ID for a request in JSON-RPC.
 */
export type RequestId = string | number;

/**
 * A request that expects a response.
 */
export interface JSONRPCRequest extends Request {
  jsonrpc: typeof JSONRPC_VERSION;
  id: RequestId;
}

/**
 * A notification which does not expect a response.
 */
export interface JSONRPCNotification extends Notification {
  jsonrpc: typeof JSONRPC_VERSION;
}

/**
 * A successful (non-error) response to a request.
 */
export interface JSONRPCResponse {
  jsonrpc: typeof JSONRPC_VERSION;
  id: RequestId;
  result: Result;
}

// Standard JSON-RPC error codes
/** @internal */
export const PARSE_ERROR = -32700;
/** @internal */
export const INVALID_REQUEST = -32600;
/** @internal */
export const METHOD_NOT_FOUND = -32601;
/** @internal */
export const INVALID_PARAMS = -32602;
/** @internal */
export const INTERNAL_ERROR = -32603;
/** @internal */
export const ELICITATION_REQUIRED = -32604;

/**
 * A response to a request that indicates an error occurred.
 */
export interface JSONRPCError {
  jsonrpc: typeof JSONRPC_VERSION;
  id: RequestId;
  error: {
    /**
     * The error type that occurred.
     */
    code: number;
    /**
     * A short description of the error. The message SHOULD be limited to a concise single sentence.
     */
    message: string;
    /**
     * Additional information about the error. The value of this member is defined by the sender (e.g. detailed error information, nested errors etc.).
     */
    data?: unknown;
  };
}

/**
 * An error response that indicates that the server requires the client to provide additional information via an elicitation request.
 *
 * @internal
 */
export interface ElicitationRequiredError extends JSONRPCError {
  error: {
    code: typeof ELICITATION_REQUIRED;
    message: string;
    data: {
      elicitations: ElicitRequestURLParams[];
      [key: string]: unknown;
    };
  };
}

/* Empty result */
/**
 * A response that indicates success but carries no data.
 */
export type EmptyResult = Result;

/* Cancellation */
/**
 * This notification can be sent by either side to indicate that it is cancelling a previously-issued request.
 *
 * The request SHOULD still be in-flight, but due to communication latency, it is always possible that this notification MAY arrive after the request has already finished.
 *
 * This notification indicates that the result will be unused, so any associated processing SHOULD cease.
 *
 * A client MUST NOT attempt to cancel its `initialize` request.
 *
 * @category notifications/cancelled
 */
export interface CancelledNotification extends Notification {
  method: "notifications/cancelled";
  params: {
    /**
     * The ID of the request to cancel.
     *
     * This MUST correspond to the ID of a request previously issued in the same direction.
     */
    requestId: RequestId;

    /**
     * An optional string describing the reason for the cancellation. This MAY be logged or presented to the user.
     */
    reason?: string;
  };
}

/* Initialization */
/**
 * This request is sent from the client to the server when it first connects, asking it to begin initialization.
 *
 * @category initialize
 */
export interface InitializeRequest extends Request {
  method: "initialize";
  params: {
    /**
     * The latest version of the Model Context Protocol that the client supports. The client MAY decide to support older versions as well.
     */
    protocolVersion: string;
    capabilities: ClientCapabilities;
    clientInfo: Implementation;
  };
}

/**
 * After receiving an initialize request from the client, the server sends this response.
 *
 * @category initialize
 */
export interface InitializeResult extends Result {
  /**
   * The version of the Model Context Protocol that the server wants to use. This may not match the version that the client requested. If the client cannot support this version, it MUST disconnect.
   */
  protocolVersion: string;
  capabilities: ServerCapabilities;
  serverInfo: Implementation;

  /**
   * Instructions describing how to use the server and its features.
   *
   * This can be used by clients to improve the LLM's understanding of available tools, resources, etc. It can be thought of like a "hint" to the model. For example, this information MAY be added to the system prompt.
   */
  instructions?: string;
}

/**
 * This notification is sent from the client to the server after initialization has finished.
 *
 * @category notifications/initialized
 */
export interface InitializedNotification extends Notification {
  method: "notifications/initialized";
}

/**
 * Capabilities a client may support. Known capabilities are defined here, in this schema, but this is not a closed set: any client can define its own, additional capabilities.
 */
export interface ClientCapabilities {
  /**
   * Experimental, non-standard capabilities that the client supports.
   */
  experimental?: { [key: string]: object };
  /**
   * Present if the client supports listing roots.
   */
  roots?: {
    /**
     * Whether the client supports notifications for changes to the roots list.
     */
    listChanged?: boolean;
  };
  /**
   * Present if the client supports sampling from an LLM.
   */
  sampling?: object;
  /**
   * Present if the client supports elicitation from the server.
   */
  elicitation?: { form?: object; url?: object } & ({ form: object } | { url: object });
}

/**
 * Capabilities that a server may support. Known capabilities are defined here, in this schema, but this is not a closed set: any server can define its own, additional capabilities.
 */
export interface ServerCapabilities {
  /**
   * Experimental, non-standard capabilities that the server supports.
   */
  experimental?: { [key: string]: object };
  /**
   * Present if the server supports sending log messages to the client.
   */
  logging?: object;
  /**
   * Present if the server supports argument autocompletion suggestions.
   */
  completions?: object;
  /**
   * Present if the server offers any prompt templates.
   */
  prompts?: {
    /**
     * Whether this server supports notifications for changes to the prompt list.
     */
    listChanged?: boolean;
  };
  /**
   * Present if the server offers any resources to read.
   */
  resources?: {
    /**
     * Whether this server supports subscribing to resource updates.
     */
    subscribe?: boolean;
    /**
     * Whether this server supports notifications for changes to the resource list.
     */
    listChanged?: boolean;
  };
  /**
   * Present if the server offers any tools to call.
   */
  tools?: {
    /**
     * Whether this server supports notifications for changes to the tool list.
     */
    listChanged?: boolean;
  };
}

/**
 * Base interface for metadata with name (identifier) and title (display name) properties.
 *
 * @internal
 */
export interface BaseMetadata {
  /**
   * Intended for programmatic or logical use, but used as a display name in past specs or fallback (if title isn't present).
   */
  name: string;

  /**
   * Intended for UI and end-user contexts — optimized to be human-readable and easily understood,
   * even by those unfamiliar with domain-specific terminology.
   *
   * If not provided, the name should be used for display (except for Tool,
   * where `annotations.title` should be given precedence over using `name`,
   * if present).
   */
  title?: string;
}

/**
 * Describes the name and version of an MCP implementation, with an optional title for UI representation.
 */
export interface Implementation extends BaseMetadata {
  version: string;
}

/* Ping */
/**
 * A ping, issued by either the server or the client, to check that the other party is still alive. The receiver must promptly respond, or else may be disconnected.
 *
 * @category ping
 */
export interface PingRequest extends Request {
  method: "ping";
}

/* Progress notifications */
/**
 * An out-of-band notification used to inform the receiver of a progress update for a long-running request.
 *
 * @category notifications/progress
 */
export interface ProgressNotification extends Notification {
  method: "notifications/progress";
  params: {
    /**
     * The progress token which was given in the initial request, used to associate this notification with the request that is proceeding.
     */
    progressToken: ProgressToken;
    /**
     * The progress thus far. This should increase every time progress is made, even if the total is unknown.
     *
     * @TJS-type number
     */
    progress: number;
    /**
     * Total number of items to process (or total progress required), if known.
     *
     * @TJS-type number
     */
    total?: number;
    /**
     * An optional message describing the current progress.
     */
    message?: string;
  };
}

/* Pagination */
/** @internal */
export interface PaginatedRequest extends Request {
  params?: {
    /**
     * An opaque token representing the current pagination position.
     * If provided, the server should return results starting after this cursor.
     */
    cursor?: Cursor;
  };
}

/** @internal */
export interface PaginatedResult extends Result {
  /**
   * An opaque token representing the pagination position after the last returned result.
   * If present, there may be more results available.
   */
  nextCursor?: Cursor;
}

/* Resources */
/**
 * Sent from the client to request a list of resources the server has.
 *
 * @category resources/list
 */
export interface ListResourcesRequest extends PaginatedRequest {
  method: "resources/list";
}

/**
 * The server's response to a resources/list request from the client.
 *
 * @category resources/list
 */
export interface ListResourcesResult extends PaginatedResult {
  resources: Resource[];
}

/**
 * Sent from the client to request a list of resource templates the server has.
 *
 * @category resources/templates/list
 */
export interface ListResourceTemplatesRequest extends PaginatedRequest {
  method: "resources/templates/list";
}

/**
 * The server's response to a resources/templates/list request from the client.
 *
 * @category resources/templates/list
 */
export interface ListResourceTemplatesResult extends PaginatedResult {
  resourceTemplates: ResourceTemplate[];
}

/**
 * Sent from the client to the server, to read a specific resource URI.
 *
 * @category resources/read
 */
export interface ReadResourceRequest extends Request {
  method: "resources/read";
  params: {
    /**
     * The URI of the resource to read. The URI can use any protocol; it is up to the server how to interpret it.
     *
     * @format uri
     */
    uri: string;
  };
}

/**
 * The server's response to a resources/read request from the client.
 *
 * @category resources/read
 */
export interface ReadResourceResult extends Result {
  contents: (TextResourceContents | BlobResourceContents)[];
}

/**
 * An optional notification from the server to the client, informing it that the list of resources it can read from has changed. This may be issued by servers without any previous subscription from the client.
 *
 * @category notifications/resources/list_changed
 */
export interface ResourceListChangedNotification extends Notification {
  method: "notifications/resources/list_changed";
}

/**
 * Sent from the client to request resources/updated notifications from the server whenever a particular resource changes.
 *
 * @category resources/subscribe
 */
export interface SubscribeRequest extends Request {
  method: "resources/subscribe";
  params: {
    /**
     * The URI of the resource to subscribe to. The URI can use any protocol; it is up to the server how to interpret it.
     *
     * @format uri
     */
    uri: string;
  };
}

/**
 * Sent from the client to request cancellation of resources/updated notifications from the server. This should follow a previous resources/subscribe request.
 *
 * @category resources/unsubscribe
 */
export interface UnsubscribeRequest extends Request {
  method: "resources/unsubscribe";
  params: {
    /**
     * The URI of the resource to unsubscribe from.
     *
     * @format uri
     */
    uri: string;
  };
}

/**
 * A notification from the server to the client, informing it that a resource has changed and may need to be read again. This should only be sent if the client previously sent a resources/subscribe request.
 *
 * @category notifications/resources/updated
 */
export interface ResourceUpdatedNotification extends Notification {
  method: "notifications/resources/updated";
  params: {
    /**
     * The URI of the resource that has been updated. This might be a sub-resource of the one that the client actually subscribed to.
     *
     * @format uri
     */
    uri: string;
  };
}

/**
 * A known resource that the server is capable of reading.
 */
export interface Resource extends BaseMetadata {
  /**
   * The URI of this resource.
   *
   * @format uri
   */
  uri: string;

  /**
   * A description of what this resource represents.
   *
   * This can be used by clients to improve the LLM's understanding of available resources. It can be thought of like a "hint" to the model.
   */
  description?: string;

  /**
   * The MIME type of this resource, if known.
   */
  mimeType?: string;

  /**
   * Optional annotations for the client.
   */
  annotations?: Annotations;

  /**
   * The size of the raw resource content, in bytes (i.e., before base64 encoding or any tokenization), if known.
   *
   * This can be used by Hosts to display file sizes and estimate context window usage.
   */
  size?: number;

  /**
   * See [General fields: `_meta`](/specification/draft/basic/index#meta) for notes on `_meta` usage.
   */
  _meta?: { [key: string]: unknown };
}

/**
 * A template description for resources available on the server.
 */
export interface ResourceTemplate extends BaseMetadata {
  /**
   * A URI template (according to RFC 6570) that can be used to construct resource URIs.
   *
   * @format uri-template
   */
  uriTemplate: string;

  /**
   * A description of what this template is for.
   *
   * This can be used by clients to improve the LLM's understanding of available resources. It can be thought of like a "hint" to the model.
   */
  description?: string;

  /**
   * The MIME type for all resources that match this template. This should only be included if all resources matching this template have the same type.
   */
  mimeType?: string;

  /**
   * Optional annotations for the client.
   */
  annotations?: Annotations;

  /**
   * See [General fields: `_meta`](/specification/draft/basic/index#meta) for notes on `_meta` usage.
   */
  _meta?: { [key: string]: unknown };
}

/**
 * The contents of a specific resource or sub-resource.
 */
export interface ResourceContents {
  /**
   * The URI of this resource.
   *
   * @format uri
   */
  uri: string;
  /**
   * The MIME type of this resource, if known.
   */
  mimeType?: string;

  /**
   * See [General fields: `_meta`](/specification/draft/basic/index#meta) for notes on `_meta` usage.
   */
  _meta?: { [key: string]: unknown };
}

export interface TextResourceContents extends ResourceContents {
  /**
   * The text of the item. This must only be set if the item can actually be represented as text (not binary data).
   */
  text: string;
}

export interface BlobResourceContents extends ResourceContents {
  /**
   * A base64-encoded string representing the binary data of the item.
   *
   * @format byte
   */
  blob: string;
}

/* Prompts */
/**
 * Sent from the client to request a list of prompts and prompt templates the server has.
 *
 * @category prompts/list
 */
export interface ListPromptsRequest extends PaginatedRequest {
  method: "prompts/list";
}

/**
 * The server's response to a prompts/list request from the client.
 *
 * @category prompts/list
 */
export interface ListPromptsResult extends PaginatedResult {
  prompts: Prompt[];
}

/**
 * Used by the client to get a prompt provided by the server.
 *
 * @category prompts/get
 */
export interface GetPromptRequest extends Request {
  method: "prompts/get";
  params: {
    /**
     * The name of the prompt or prompt template.
     */
    name: string;
    /**
     * Arguments to use for templating the prompt.
     */
    arguments?: { [key: string]: string };
  };
}

/**
 * The server's response to a prompts/get request from the client.
 *
 * @category prompts/get
 */
export interface GetPromptResult extends Result {
  /**
   * An optional description for the prompt.
   */
  description?: string;
  messages: PromptMessage[];
}

/**
 * A prompt or prompt template that the server offers.
 */
export interface Prompt extends BaseMetadata {
  /**
   * An optional description of what this prompt provides
   */
  description?: string;
  /**
   * A list of arguments to use for templating the prompt.
   */
  arguments?: PromptArgument[];

  /**
   * See [General fields: `_meta`](/specification/draft/basic/index#meta) for notes on `_meta` usage.
   */
  _meta?: { [key: string]: unknown };
}

/**
 * Describes an argument that a prompt can accept.
 */
export interface PromptArgument extends BaseMetadata {
  /**
   * A human-readable description of the argument.
   */
  description?: string;
  /**
   * Whether this argument must be provided.
   */
  required?: boolean;
}

/**
 * The sender or recipient of messages and data in a conversation.
 */
export type Role = "user" | "assistant";

/**
 * Describes a message returned as part of a prompt.
 *
 * This is similar to `SamplingMessage`, but also supports the embedding of
 * resources from the MCP server.
 */
export interface PromptMessage {
  role: Role;
  content: ContentBlock;
}

/**
 * A resource that the server is capable of reading, included in a prompt or tool call result.
 *
 * Note: resource links returned by tools are not guaranteed to appear in the results of `resources/list` requests.
 */
export interface ResourceLink extends Resource {
  type: "resource_link";
}

/**
 * The contents of a resource, embedded into a prompt or tool call result.
 *
 * It is up to the client how best to render embedded resources for the benefit
 * of the LLM and/or the user.
 */
export interface EmbeddedResource {
  type: "resource";
  resource: TextResourceContents | BlobResourceContents;

  /**
   * Optional annotations for the client.
   */
  annotations?: Annotations;

  /**
   * See [General fields: `_meta`](/specification/draft/basic/index#meta) for notes on `_meta` usage.
   */
  _meta?: { [key: string]: unknown };
}
/**
 * An optional notification from the server to the client, informing it that the list of prompts it offers has changed. This may be issued by servers without any previous subscription from the client.
 *
 * @category notifications/prompts/list_changed
 */
export interface PromptListChangedNotification extends Notification {
  method: "notifications/prompts/list_changed";
}

/* Tools */
/**
 * Sent from the client to request a list of tools the server has.
 *
 * @category tools/list
 */
export interface ListToolsRequest extends PaginatedRequest {
  method: "tools/list";
}

/**
 * The server's response to a tools/list request from the client.
 *
 * @category tools/list
 */
export interface ListToolsResult extends PaginatedResult {
  tools: Tool[];
}

/**
 * The server's response to a tool call.
 *
 * @category tools/call
 */
export interface CallToolResult extends Result {
  /**
   * A list of content objects that represent the unstructured result of the tool call.
   */
  content: ContentBlock[];

  /**
   * An optional JSON object that represents the structured result of the tool call.
   */
  structuredContent?: { [key: string]: unknown };

  /**
   * Whether the tool call ended in an error.
   *
   * If not set, this is assumed to be false (the call was successful).
   *
   * Any errors that originate from the tool SHOULD be reported inside the result
   * object, with `isError` set to true, _not_ as an MCP protocol-level error
   * response. Otherwise, the LLM would not be able to see that an error occurred
   * and self-correct.
   *
   * However, any errors in _finding_ the tool, an error indicating that the
   * server does not support tool calls, or any other exceptional conditions,
   * should be reported as an MCP error response.
   */
  isError?: boolean;
}

/**
 * Used by the client to invoke a tool provided by the server.
 *
 * @category tools/call
 */
export interface CallToolRequest extends Request {
  method: "tools/call";
  params: {
    name: string;
    arguments?: { [key: string]: unknown };
  };
}

/**
 * An optional notification from the server to the client, informing it that the list of tools it offers has changed. This may be issued by servers without any previous subscription from the client.
 *
 * @category notifications/tools/list_changed
 */
export interface ToolListChangedNotification extends Notification {
  method: "notifications/tools/list_changed";
}

/**
 * Additional properties describing a Tool to clients.
 *
 * NOTE: all properties in ToolAnnotations are **hints**.
 * They are not guaranteed to provide a faithful description of
 * tool behavior (including descriptive properties like `title`).
 *
 * Clients should never make tool use decisions based on ToolAnnotations
 * received from untrusted servers.
 */
export interface ToolAnnotations {
  /**
   * A human-readable title for the tool.
   */
  title?: string;

  /**
   * If true, the tool does not modify its environment.
   *
   * Default: false
   */
  readOnlyHint?: boolean;

  /**
   * If true, the tool may perform destructive updates to its environment.
   * If false, the tool performs only additive updates.
   *
   * (This property is meaningful only when `readOnlyHint == false`)
   *
   * Default: true
   */
  destructiveHint?: boolean;

  /**
   * If true, calling the tool repeatedly with the same arguments
   * will have no additional effect on the its environment.
   *
   * (This property is meaningful only when `readOnlyHint == false`)
   *
   * Default: false
   */
  idempotentHint?: boolean;

  /**
   * If true, this tool may interact with an "open world" of external
   * entities. If false, the tool's domain of interaction is closed.
   * For example, the world of a web search tool is open, whereas that
   * of a memory tool is not.
   *
   * Default: true
   */
  openWorldHint?: boolean;
}

/**
 * Definition for a tool the client can call.
 */
export interface Tool extends BaseMetadata {
  /**
   * A human-readable description of the tool.
   *
   * This can be used by clients to improve the LLM's understanding of available tools. It can be thought of like a "hint" to the model.
   */
  description?: string;

  /**
   * A JSON Schema object defining the expected parameters for the tool.
   */
  inputSchema: {
    type: "object";
    properties?: { [key: string]: object };
    required?: string[];
  };

  /**
   * An optional JSON Schema object defining the structure of the tool's output returned in
   * the structuredContent field of a CallToolResult.
   */
  outputSchema?: {
    type: "object";
    properties?: { [key: string]: object };
    required?: string[];
  };

  /**
   * Optional additional tool information.
   *
   * Display name precedence order is: title, annotations.title, then name.
   */
  annotations?: ToolAnnotations;

  /**
   * See [General fields: `_meta`](/specification/draft/basic/index#meta) for notes on `_meta` usage.
   */
  _meta?: { [key: string]: unknown };
}

/* Logging */
/**
 * A request from the client to the server, to enable or adjust logging.
 *
 * @category logging/setLevel
 */
export interface SetLevelRequest extends Request {
  method: "logging/setLevel";
  params: {
    /**
     * The level of logging that the client wants to receive from the server. The server should send all logs at this level and higher (i.e., more severe) to the client as notifications/message.
     */
    level: LoggingLevel;
  };
}

/**
 * Notification of a log message passed from server to client. If no logging/setLevel request has been sent from the client, the server MAY decide which messages to send automatically.
 *
 * @category notifications/message
 */
export interface LoggingMessageNotification extends Notification {
  method: "notifications/message";
  params: {
    /**
     * The severity of this log message.
     */
    level: LoggingLevel;
    /**
     * An optional name of the logger issuing this message.
     */
    logger?: string;
    /**
     * The data to be logged, such as a string message or an object. Any JSON serializable type is allowed here.
     */
    data: unknown;
  };
}

/**
 * The severity of a log message.
 *
 * These map to syslog message severities, as specified in RFC-5424:
 * https://datatracker.ietf.org/doc/html/rfc5424#section-6.2.1
 */
export type LoggingLevel =
  | "debug"
  | "info"
  | "notice"
  | "warning"
  | "error"
  | "critical"
  | "alert"
  | "emergency";

/* Sampling */
/**
 * A request from the server to sample an LLM via the client. The client has full discretion over which model to select. The client should also inform the user before beginning sampling, to allow them to inspect the request (human in the loop) and decide whether to approve it.
 *
 * @category sampling/createMessage
 */
export interface CreateMessageRequest extends Request {
  method: "sampling/createMessage";
  params: {
    messages: SamplingMessage[];
    /**
     * The server's preferences for which model to select. The client MAY ignore these preferences.
     */
    modelPreferences?: ModelPreferences;
    /**
     * An optional system prompt the server wants to use for sampling. The client MAY modify or omit this prompt.
     */
    systemPrompt?: string;
    /**
     * A request to include context from one or more MCP servers (including the caller), to be attached to the prompt. The client MAY ignore this request.
     */
    includeContext?: "none" | "thisServer" | "allServers";
    /**
     * @TJS-type number
     */
    temperature?: number;
    /**
     * The maximum number of tokens to sample, as requested by the server. The client MAY choose to sample fewer tokens than requested.
     */
    maxTokens: number;
    stopSequences?: string[];
    /**
     * Optional metadata to pass through to the LLM provider. The format of this metadata is provider-specific.
     */
    metadata?: object;
  };
}

/**
 * The client's response to a sampling/create_message request from the server. The client should inform the user before returning the sampled message, to allow them to inspect the response (human in the loop) and decide whether to allow the server to see it.
 *
 * @category sampling/createMessage
 */
export interface CreateMessageResult extends Result, SamplingMessage {
  /**
   * The name of the model that generated the message.
   */
  model: string;
  /**
   * The reason why sampling stopped, if known.
   */
  stopReason?: "endTurn" | "stopSequence" | "maxTokens" | string;
}

/**
 * Describes a message issued to or received from an LLM API.
 */
export interface SamplingMessage {
  role: Role;
  content: TextContent | ImageContent | AudioContent;
}

/**
 * Optional annotations for the client. The client can use annotations to inform how objects are used or displayed
 */
export interface Annotations {
  /**
   * Describes who the intended customer of this object or data is.
   *
   * It can include multiple entries to indicate content useful for multiple audiences (e.g., `["user", "assistant"]`).
   */
  audience?: Role[];

  /**
   * Describes how important this data is for operating the server.
   *
   * A value of 1 means "most important," and indicates that the data is
   * effectively required, while 0 means "least important," and indicates that
   * the data is entirely optional.
   *
   * @TJS-type number
   * @minimum 0
   * @maximum 1
   */
  priority?: number;

  /**
   * The moment the resource was last modified, as an ISO 8601 formatted string.
   *
   * Should be an ISO 8601 formatted string (e.g., "2025-01-12T15:00:58Z").
   *
   * Examples: last activity timestamp in an open file, timestamp when the resource
   * was attached, etc.
   */
  lastModified?: string;
}

export type ContentBlock =
  | TextContent
  | ImageContent
  | AudioContent
  | ResourceLink
  | EmbeddedResource;

/**
 * Text provided to or from an LLM.
 */
export interface TextContent {
  type: "text";

  /**
   * The text content of the message.
   */
  text: string;

  /**
   * Optional annotations for the client.
   */
  annotations?: Annotations;

  /**
   * See [General fields: `_meta`](/specification/draft/basic/index#meta) for notes on `_meta` usage.
   */
  _meta?: { [key: string]: unknown };
}

/**
 * An image provided to or from an LLM.
 */
export interface ImageContent {
  type: "image";

  /**
   * The base64-encoded image data.
   *
   * @format byte
   */
  data: string;

  /**
   * The MIME type of the image. Different providers may support different image types.
   */
  mimeType: string;

  /**
   * Optional annotations for the client.
   */
  annotations?: Annotations;

  /**
   * See [General fields: `_meta`](/specification/draft/basic/index#meta) for notes on `_meta` usage.
   */
  _meta?: { [key: string]: unknown };
}

/**
 * Audio provided to or from an LLM.
 */
export interface AudioContent {
  type: "audio";

  /**
   * The base64-encoded audio data.
   *
   * @format byte
   */
  data: string;

  /**
   * The MIME type of the audio. Different providers may support different audio types.
   */
  mimeType: string;

  /**
   * Optional annotations for the client.
   */
  annotations?: Annotations;

  /**
   * See [General fields: `_meta`](/specification/draft/basic/index#meta) for notes on `_meta` usage.
   */
  _meta?: { [key: string]: unknown };
}

/**
 * The server's preferences for model selection, requested of the client during sampling.
 *
 * Because LLMs can vary along multiple dimensions, choosing the "best" model is
 * rarely straightforward.  Different models excel in different areas—some are
 * faster but less capable, others are more capable but more expensive, and so
 * on. This interface allows servers to express their priorities across multiple
 * dimensions to help clients make an appropriate selection for their use case.
 *
 * These preferences are always advisory. The client MAY ignore them. It is also
 * up to the client to decide how to interpret these preferences and how to
 * balance them against other considerations.
 */
export interface ModelPreferences {
  /**
   * Optional hints to use for model selection.
   *
   * If multiple hints are specified, the client MUST evaluate them in order
   * (such that the first match is taken).
   *
   * The client SHOULD prioritize these hints over the numeric priorities, but
   * MAY still use the priorities to select from ambiguous matches.
   */
  hints?: ModelHint[];

  /**
   * How much to prioritize cost when selecting a model. A value of 0 means cost
   * is not important, while a value of 1 means cost is the most important
   * factor.
   *
   * @TJS-type number
   * @minimum 0
   * @maximum 1
   */
  costPriority?: number;

  /**
   * How much to prioritize sampling speed (latency) when selecting a model. A
   * value of 0 means speed is not important, while a value of 1 means speed is
   * the most important factor.
   *
   * @TJS-type number
   * @minimum 0
   * @maximum 1
   */
  speedPriority?: number;

  /**
   * How much to prioritize intelligence and capabilities when selecting a
   * model. A value of 0 means intelligence is not important, while a value of 1
   * means intelligence is the most important factor.
   *
   * @TJS-type number
   * @minimum 0
   * @maximum 1
   */
  intelligencePriority?: number;
}

/**
 * Hints to use for model selection.
 *
 * Keys not declared here are currently left unspecified by the spec and are up
 * to the client to interpret.
 */
export interface ModelHint {
  /**
   * A hint for a model name.
   *
   * The client SHOULD treat this as a substring of a model name; for example:
   *  - `claude-3-5-sonnet` should match `claude-3-5-sonnet-20241022`
   *  - `sonnet` should match `claude-3-5-sonnet-20241022`, `claude-3-sonnet-20240229`, etc.
   *  - `claude` should match any Claude model
   *
   * The client MAY also map the string to a different provider's model name or a different model family, as long as it fills a similar niche; for example:
   *  - `gemini-1.5-flash` could match `claude-3-haiku-20240307`
   */
  name?: string;
}

/* Autocomplete */
/**
 * A request from the client to the server, to ask for completion options.
 *
 * @category completion/complete
 */
export interface CompleteRequest extends Request {
  method: "completion/complete";
  params: {
    ref: PromptReference | ResourceTemplateReference;
    /**
     * The argument's information
     */
    argument: {
      /**
       * The name of the argument
       */
      name: string;
      /**
       * The value of the argument to use for completion matching.
       */
      value: string;
    };

    /**
     * Additional, optional context for completions
     */
    context?: {
      /**
       * Previously-resolved variables in a URI template or prompt.
       */
      arguments?: { [key: string]: string };
    };
  };
}

/**
 * The server's response to a completion/complete request
 *
 * @category completion/complete
 */
export interface CompleteResult extends Result {
  completion: {
    /**
     * An array of completion values. Must not exceed 100 items.
     */
    values: string[];
    /**
     * The total number of completion options available. This can exceed the number of values actually sent in the response.
     */
    total?: number;
    /**
     * Indicates whether there are additional completion options beyond those provided in the current response, even if the exact total is unknown.
     */
    hasMore?: boolean;
  };
}

/**
 * A reference to a resource or resource template definition.
 */
export interface ResourceTemplateReference {
  type: "ref/resource";
  /**
   * The URI or URI template of the resource.
   *
   * @format uri-template
   */
  uri: string;
}

/**
 * Identifies a prompt.
 */
export interface PromptReference extends BaseMetadata {
  type: "ref/prompt";
}

/* Roots */
/**
 * Sent from the server to request a list of root URIs from the client. Roots allow
 * servers to ask for specific directories or files to operate on. A common example
 * for roots is providing a set of repositories or directories a server should operate
 * on.
 *
 * This request is typically used when the server needs to understand the file system
 * structure or access specific locations that the client has permission to read from.
 *
 * @category roots/list
 */
export interface ListRootsRequest extends Request {
  method: "roots/list";
}

/**
 * The client's response to a roots/list request from the server.
 * This result contains an array of Root objects, each representing a root directory
 * or file that the server can operate on.
 *
 * @category roots/list
 */
export interface ListRootsResult extends Result {
  roots: Root[];
}

/**
 * Represents a root directory or file that the server can operate on.
 */
export interface Root {
  /**
   * The URI identifying the root. This *must* start with file:// for now.
   * This restriction may be relaxed in future versions of the protocol to allow
   * other URI schemes.
   *
   * @format uri
   */
  uri: string;
  /**
   * An optional name for the root. This can be used to provide a human-readable
   * identifier for the root, which may be useful for display purposes or for
   * referencing the root in other parts of the application.
   */
  name?: string;

  /**
   * See [General fields: `_meta`](/specification/draft/basic/index#meta) for notes on `_meta` usage.
   */
  _meta?: { [key: string]: unknown };
}

/**
 * A notification from the client to the server, informing it that the list of roots has changed.
 * This notification should be sent whenever the client adds, removes, or modifies any root.
 * The server should then request an updated list of roots using the ListRootsRequest.
 *
 * @category notifications/roots/list_changed
 */
export interface RootsListChangedNotification extends Notification {
  method: "notifications/roots/list_changed";
}

/**
 * @category elicitation/create
 */
export interface ElicitRequestFormParams extends ElicitRequestParams {
  /**
   * The elicitation mode.
   */
  mode: "form";

  /**
   * A restricted subset of JSON Schema.
   * Only top-level properties are allowed, without nesting.
   */
  requestedSchema: {
    type: "object";
    properties: {
      [key: string]: PrimitiveSchemaDefinition;
    };
    required?: string[];
  };
}

/**
 * @category elicitation/create
 */
export interface ElicitRequestURLParams extends ElicitRequestParams {
  /**
   * The elicitation mode.
   */
  mode: "url";

  /**
   * The ID of the elicitation, which must be unique within the context of the server.
   * The client MUST treat this ID as an opaque value.
   */
  elicitationId: string;

  /**
   * The URL that the user should navigate to.
   *
   * @format uri
   */
  url: string;
}

/**
 * The parameters for a request to elicit additional information from the user via the client.
 *
 * @internal
 */
export interface ElicitRequestParams extends RequestParams {
  /**
   * The mode of elicitation.
   * - "form": In-band structured data collection with optional schema validation
   * - "url": Out-of-band interaction via URL navigation
   */
  mode: "form" | "url";

  /**
   * The message to present to the user.
   * For form mode: Describes what information is being requested.
   * For url mode: Explains why the interaction is needed.
   */
  message: string;
}

/**
 * A request from the server to elicit additional information from the user via the client.
 *
 * @category elicitation/create
 */
export interface ElicitRequest extends Request {
  method: "elicitation/create";
  params: ElicitRequestFormParams | ElicitRequestURLParams;
}

/**
 * The parameters for a request to track the progress of an elicitation.
 *
 * @category elicitation/track
 */
export interface ElicitTrackParams extends RequestParams {
  _meta: {
    /**
     * The progress token as specified in the Progress capability, required in this request.
     */
    progressToken: ProgressToken;
    [key: string]: unknown;
  };

  /**
   * The ID of the elicitation to track.
   */
  elicitationId: string;
};

/**
 * A request from the client to track the progress of an elicitation.
 *
 * @category elicitation/track
 */
export interface ElicitTrackRequest extends Request {
  method: "elicitation/track";
  params: ElicitTrackParams;
}

/**
 * Restricted schema definitions that only allow primitive types
 * without nested objects or arrays.
 */
export type PrimitiveSchemaDefinition =
  | StringSchema
  | NumberSchema
  | BooleanSchema
  | EnumSchema;

export interface StringSchema {
  type: "string";
  title?: string;
  description?: string;
  minLength?: number;
  maxLength?: number;
  format?: "email" | "uri" | "date" | "date-time";
}

export interface NumberSchema {
  type: "number" | "integer";
  title?: string;
  description?: string;
  minimum?: number;
  maximum?: number;
}

export interface BooleanSchema {
  type: "boolean";
  title?: string;
  description?: string;
  default?: boolean;
}

export interface EnumSchema {
  type: "string";
  title?: string;
  description?: string;
  enum: string[];
  enumNames?: string[]; // Display names for enum values
}

/**
 * The client's response to an elicitation request.
 *
 * @category elicitation/create
 */
export interface ElicitResult extends Result {
  /**
   * The user action in response to the elicitation.
   * - "accept": User submitted the form/confirmed the action
   * - "decline": User explicitly decline the action
   * - "cancel": User dismissed without making an explicit choice
   */
  action: "accept" | "decline" | "cancel";

  /**
   * The submitted form data, only present when action is "accept" and mode was "form".
   * Contains values matching the requested schema.
   * Omitted for out-of-band mode responses.
   */
  content?: { [key: string]: string | number | boolean };
}

/* Client messages */
/** @internal */
export type ClientRequest =
  | PingRequest
  | InitializeRequest
  | CompleteRequest
  | SetLevelRequest
  | GetPromptRequest
  | ListPromptsRequest
  | ListResourcesRequest
  | ListResourceTemplatesRequest
  | ReadResourceRequest
  | SubscribeRequest
  | UnsubscribeRequest
  | CallToolRequest
  | ListToolsRequest;

/** @internal */
export type ClientNotification =
  | CancelledNotification
  | ProgressNotification
  | InitializedNotification
  | RootsListChangedNotification;

/** @internal */
export type ClientResult =
  | EmptyResult
  | CreateMessageResult
  | ListRootsResult
  | ElicitResult;

/* Server messages */
/** @internal */
export type ServerRequest =
  | PingRequest
  | CreateMessageRequest
  | ListRootsRequest
  | ElicitRequest;

/** @internal */
export type ServerNotification =
  | CancelledNotification
  | ProgressNotification
  | LoggingMessageNotification
  | ResourceUpdatedNotification
  | ResourceListChangedNotification
  | ToolListChangedNotification
  | PromptListChangedNotification;

/** @internal */
export type ServerResult =
  | EmptyResult
  | InitializeResult
  | CompleteResult
  | GetPromptResult
  | ListPromptsResult
  | ListResourceTemplatesResult
  | ListResourcesResult
  | ReadResourceResult
  | CallToolResult
  | ListToolsResult;<|MERGE_RESOLUTION|>--- conflicted
+++ resolved
@@ -33,11 +33,7 @@
    */
   _meta?: {
     /**
-<<<<<<< HEAD
      * If specified, the caller is requesting out-of-band progress notifications for this request (as represented by notifications/progress). The value of this parameter is an opaque token that will be attached to any subsequent notifications. The receiver is not obligated to provide these notifications.
-=======
-     * See [General fields: `_meta`](/specification/draft/basic/index#meta) for notes on `_meta` usage.
->>>>>>> 175a5203
      */
     progressToken?: ProgressToken;
     [key: string]: unknown;
