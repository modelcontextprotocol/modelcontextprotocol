/* JSON-RPC types */

/**
 * Refers to any valid JSON-RPC object that can be decoded off the wire, or encoded to be sent.
 *
 * @internal
 */
export type JSONRPCMessage =
  | JSONRPCRequest
  | JSONRPCNotification
  | JSONRPCResponse
  | JSONRPCError;

/** @internal */
export const LATEST_PROTOCOL_VERSION = "DRAFT-2025-v3";
/** @internal */
export const JSONRPC_VERSION = "2.0";

/**
 * A progress token, used to associate progress notifications with the original request.
 */
export type ProgressToken = string | number;

/**
 * An opaque token used to represent a cursor for pagination.
 */
export type Cursor = string;

/** @internal */
export interface Request {
  method: string;
  params?: {
    /**
     * See [General fields: `_meta`](/specification/draft/basic/index#meta) for notes on `_meta` usage.
     */
    _meta?: {
      /**
       * If specified, the caller is requesting out-of-band progress notifications for this request (as represented by notifications/progress). The value of this parameter is an opaque token that will be attached to any subsequent notifications. The receiver is not obligated to provide these notifications.
       */
      progressToken?: ProgressToken;
      [key: string]: unknown;
    };
    [key: string]: unknown;
  };
}

/** @internal */
export interface Notification {
  method: string;
  params?: {
    /**
     * See [General fields: `_meta`](/specification/draft/basic/index#meta) for notes on `_meta` usage.
     */
    _meta?: { [key: string]: unknown };
    [key: string]: unknown;
  };
}

export interface Result {
  /**
   * See [General fields: `_meta`](/specification/draft/basic/index#meta) for notes on `_meta` usage.
   */
  _meta?: { [key: string]: unknown };
  [key: string]: unknown;
}

export interface Error {
  /**
   * The error type that occurred.
   */
  code: number;
  /**
   * A short description of the error. The message SHOULD be limited to a concise single sentence.
   */
  message: string;
  /**
   * Additional information about the error. The value of this member is defined by the sender (e.g. detailed error information, nested errors etc.).
   */
  data?: unknown;
};

/**
 * A uniquely identifying ID for a request in JSON-RPC.
 */
export type RequestId = string | number;

/**
 * A request that expects a response.
 */
export interface JSONRPCRequest extends Request {
  jsonrpc: typeof JSONRPC_VERSION;
  id: RequestId;
}

/**
 * A notification which does not expect a response.
 */
export interface JSONRPCNotification extends Notification {
  jsonrpc: typeof JSONRPC_VERSION;
}

/**
 * A successful (non-error) response to a request.
 */
export interface JSONRPCResponse {
  jsonrpc: typeof JSONRPC_VERSION;
  id: RequestId;
  result: Result;
}

// Standard JSON-RPC error codes
/** @internal */
export const PARSE_ERROR = -32700;
/** @internal */
export const INVALID_REQUEST = -32600;
/** @internal */
export const METHOD_NOT_FOUND = -32601;
/** @internal */
export const INVALID_PARAMS = -32602;
/** @internal */
export const INTERNAL_ERROR = -32603;

/**
 * A response to a request that indicates an error occurred.
 */
export interface JSONRPCError {
  jsonrpc: typeof JSONRPC_VERSION;
  id: RequestId;
  error: Error;
}

/* Empty result */
/**
 * A response that indicates success but carries no data.
 */
export type EmptyResult = Result;

/* Cancellation */
/**
 * This notification can be sent by either side to indicate that it is cancelling a previously-issued request.
 *
 * The request SHOULD still be in-flight, but due to communication latency, it is always possible that this notification MAY arrive after the request has already finished.
 *
 * This notification indicates that the result will be unused, so any associated processing SHOULD cease.
 *
 * A client MUST NOT attempt to cancel its `initialize` request.
 *
 * @category notifications/cancelled
 */
export interface CancelledNotification extends JSONRPCNotification {
  method: "notifications/cancelled";
  params: {
    /**
     * The ID of the request to cancel.
     *
     * This MUST correspond to the ID of a request previously issued in the same direction.
     */
    requestId: RequestId;

    /**
     * An optional string describing the reason for the cancellation. This MAY be logged or presented to the user.
     */
    reason?: string;
  };
}

/* Initialization */
/**
 * This request is sent from the client to the server when it first connects, asking it to begin initialization.
 *
 * @category initialize
 */
export interface InitializeRequest extends JSONRPCRequest {
  method: "initialize";
  params: {
    /**
     * The latest version of the Model Context Protocol that the client supports. The client MAY decide to support older versions as well.
     */
    protocolVersion: string;
    capabilities: ClientCapabilities;
    clientInfo: Implementation;
  };
}

/**
 * After receiving an initialize request from the client, the server sends this response.
 *
 * @category initialize
 */
export interface InitializeResult extends Result {
  /**
   * The version of the Model Context Protocol that the server wants to use. This may not match the version that the client requested. If the client cannot support this version, it MUST disconnect.
   */
  protocolVersion: string;
  capabilities: ServerCapabilities;
  serverInfo: Implementation;

  /**
   * Instructions describing how to use the server and its features.
   *
   * This can be used by clients to improve the LLM's understanding of available tools, resources, etc. It can be thought of like a "hint" to the model. For example, this information MAY be added to the system prompt.
   */
  instructions?: string;
}

/**
 * This notification is sent from the client to the server after initialization has finished.
 *
 * @category notifications/initialized
 */
export interface InitializedNotification extends JSONRPCNotification {
  method: "notifications/initialized";
}

/**
 * Capabilities a client may support. Known capabilities are defined here, in this schema, but this is not a closed set: any client can define its own, additional capabilities.
 */
export interface ClientCapabilities {
  /**
   * Experimental, non-standard capabilities that the client supports.
   */
  experimental?: { [key: string]: object };
  /**
   * Present if the client supports listing roots.
   */
  roots?: {
    /**
     * Whether the client supports notifications for changes to the roots list.
     */
    listChanged?: boolean;
  };
  /**
   * Present if the client supports sampling from an LLM.
   */
  sampling?: object;
  /**
   * Present if the client supports elicitation from the server.
   */
  elicitation?: object;
}

/**
 * Capabilities that a server may support. Known capabilities are defined here, in this schema, but this is not a closed set: any server can define its own, additional capabilities.
 */
export interface ServerCapabilities {
  /**
   * Experimental, non-standard capabilities that the server supports.
   */
  experimental?: { [key: string]: object };
  /**
   * Present if the server supports sending log messages to the client.
   */
  logging?: object;
  /**
   * Present if the server supports argument autocompletion suggestions.
   */
  completions?: object;
  /**
   * Present if the server offers any prompt templates.
   */
  prompts?: {
    /**
     * Whether this server supports notifications for changes to the prompt list.
     */
    listChanged?: boolean;
  };
  /**
   * Present if the server offers any resources to read.
   */
  resources?: {
    /**
     * Whether this server supports subscribing to resource updates.
     */
    subscribe?: boolean;
    /**
     * Whether this server supports notifications for changes to the resource list.
     */
    listChanged?: boolean;
  };
  /**
   * Present if the server offers any tools to call.
   */
  tools?: {
    /**
     * Whether this server supports notifications for changes to the tool list.
     */
    listChanged?: boolean;
  };
}

/**
 * An optionally-sized icon that can be displayed in a user interface.
 */
export interface Icon {
  /**
   * A standard URI pointing to an icon resource. May be an HTTP/HTTPS URL or a
   * `data:` URI with Base64-encoded image data.
   *
   * Consumers SHOULD takes steps to ensure URLs serving icons are from the
   * same domain as the client/server or a trusted domain.
   *
   * Consumers SHOULD take appropriate precautions when consuming SVGs as they can contain
   * executable JavaScript.
   *
   * @format uri
   */
  src: string;

  /**
   * Optional MIME type override if the source MIME type is missing or generic.
   * For example: `"image/png"`, `"image/jpeg"`, or `"image/svg+xml"`.
   */
  mimeType?: string;

  /**
   * Optional array of strings that specify sizes at which the icon can be used.
   * Each string should be in WxH format (e.g., `"48x48"`, `"96x96"`) or `"any"` for scalable formats like SVG.
   *
   * If not provided, the client should assume that the icon can be used at any size.
   */
  sizes?: string[];

  /**
   * Optional specifier for the theme this icon is designed for. `light` indicates
   * the icon is designed to be used with a light background, and `dark` indicates
   * the icon is designed to be used with a dark background.
   *
   * If not provided, the client should assume the icon can be used with any theme.
   */
  theme?: 'light' | 'dark';
}

/**
 * Base interface to add `icons` property.
 *
 * @internal
 */
export interface Icons {
  /**
   * Optional set of sized icons that the client can display in a user interface.
   *
   * Clients that support rendering icons MUST support at least the following MIME types:
   * - `image/png` - PNG images (safe, universal compatibility)
   * - `image/jpeg` (and `image/jpg`) - JPEG images (safe, universal compatibility)
   *
   * Clients that support rendering icons SHOULD also support:
   * - `image/svg+xml` - SVG images (scalable but requires security precautions)
   * - `image/webp` - WebP images (modern, efficient format)
   */
  icons?: Icon[];
}

/**
 * Base interface for metadata with name (identifier) and title (display name) properties.
 *
 * @internal
 */
export interface BaseMetadata {
  /**
   * Intended for programmatic or logical use, but used as a display name in past specs or fallback (if title isn't present).
   */
  name: string;

  /**
   * Intended for UI and end-user contexts — optimized to be human-readable and easily understood,
   * even by those unfamiliar with domain-specific terminology.
   *
   * If not provided, the name should be used for display (except for Tool,
   * where `annotations.title` should be given precedence over using `name`,
   * if present).
   */
  title?: string;
}

/**
 * Describes the MCP implementation
 */
export interface Implementation extends BaseMetadata, Icons {
  version: string;

  /**
   * An optional URL of the website for this implementation.
   *
   * @format uri
   */
  websiteUrl?: string;
}

/* Ping */
/**
 * A ping, issued by either the server or the client, to check that the other party is still alive. The receiver must promptly respond, or else may be disconnected.
 *
 * @category ping
 */
export interface PingRequest extends JSONRPCRequest {
  method: "ping";
}

/* Progress notifications */
/**
 * An out-of-band notification used to inform the receiver of a progress update for a long-running request.
 *
 * @category notifications/progress
 */
export interface ProgressNotification extends JSONRPCNotification {
  method: "notifications/progress";
  params: {
    /**
     * The progress token which was given in the initial request, used to associate this notification with the request that is proceeding.
     */
    progressToken: ProgressToken;
    /**
     * The progress thus far. This should increase every time progress is made, even if the total is unknown.
     *
     * @TJS-type number
     */
    progress: number;
    /**
     * Total number of items to process (or total progress required), if known.
     *
     * @TJS-type number
     */
    total?: number;
    /**
     * An optional message describing the current progress.
     */
    message?: string;
  };
}

/* Pagination */
/** @internal */
export interface PaginatedRequest extends JSONRPCRequest {
  params?: {
    /**
     * An opaque token representing the current pagination position.
     * If provided, the server should return results starting after this cursor.
     */
    cursor?: Cursor;
  };
}

/** @internal */
export interface PaginatedResult extends Result {
  /**
   * An opaque token representing the pagination position after the last returned result.
   * If present, there may be more results available.
   */
  nextCursor?: Cursor;
}

/* Resources */
/**
 * Sent from the client to request a list of resources the server has.
 *
 * @category resources/list
 */
export interface ListResourcesRequest extends PaginatedRequest {
  method: "resources/list";
}

/**
 * The server's response to a resources/list request from the client.
 *
 * @category resources/list
 */
export interface ListResourcesResult extends PaginatedResult {
  resources: Resource[];
}

/**
 * Sent from the client to request a list of resource templates the server has.
 *
 * @category resources/templates/list
 */
export interface ListResourceTemplatesRequest extends PaginatedRequest {
  method: "resources/templates/list";
}

/**
 * The server's response to a resources/templates/list request from the client.
 *
 * @category resources/templates/list
 */
export interface ListResourceTemplatesResult extends PaginatedResult {
  resourceTemplates: ResourceTemplate[];
}

/**
 * Sent from the client to the server, to read a specific resource URI.
 *
 * @category resources/read
 */
export interface ReadResourceRequest extends JSONRPCRequest {
  method: "resources/read";
  params: {
    /**
     * The URI of the resource to read. The URI can use any protocol; it is up to the server how to interpret it.
     *
     * @format uri
     */
    uri: string;
  };
}

/**
 * The server's response to a resources/read request from the client.
 *
 * @category resources/read
 */
export interface ReadResourceResult extends Result {
  contents: (TextResourceContents | BlobResourceContents)[];
}

/**
 * An optional notification from the server to the client, informing it that the list of resources it can read from has changed. This may be issued by servers without any previous subscription from the client.
 *
 * @category notifications/resources/list_changed
 */
export interface ResourceListChangedNotification extends JSONRPCNotification {
  method: "notifications/resources/list_changed";
}

/**
 * Sent from the client to request resources/updated notifications from the server whenever a particular resource changes.
 *
 * @category resources/subscribe
 */
export interface SubscribeRequest extends JSONRPCRequest {
  method: "resources/subscribe";
  params: {
    /**
     * The URI of the resource to subscribe to. The URI can use any protocol; it is up to the server how to interpret it.
     *
     * @format uri
     */
    uri: string;
  };
}

/**
 * Sent from the client to request cancellation of resources/updated notifications from the server. This should follow a previous resources/subscribe request.
 *
 * @category resources/unsubscribe
 */
export interface UnsubscribeRequest extends JSONRPCRequest {
  method: "resources/unsubscribe";
  params: {
    /**
     * The URI of the resource to unsubscribe from.
     *
     * @format uri
     */
    uri: string;
  };
}

/**
 * A notification from the server to the client, informing it that a resource has changed and may need to be read again. This should only be sent if the client previously sent a resources/subscribe request.
 *
 * @category notifications/resources/updated
 */
export interface ResourceUpdatedNotification extends JSONRPCNotification {
  method: "notifications/resources/updated";
  params: {
    /**
     * The URI of the resource that has been updated. This might be a sub-resource of the one that the client actually subscribed to.
     *
     * @format uri
     */
    uri: string;
  };
}

/**
 * A known resource that the server is capable of reading.
 */
export interface Resource extends BaseMetadata, Icons {
  /**
   * The URI of this resource.
   *
   * @format uri
   */
  uri: string;

  /**
   * A description of what this resource represents.
   *
   * This can be used by clients to improve the LLM's understanding of available resources. It can be thought of like a "hint" to the model.
   */
  description?: string;

  /**
   * The MIME type of this resource, if known.
   */
  mimeType?: string;

  /**
   * Optional annotations for the client.
   */
  annotations?: Annotations;

  /**
   * The size of the raw resource content, in bytes (i.e., before base64 encoding or any tokenization), if known.
   *
   * This can be used by Hosts to display file sizes and estimate context window usage.
   */
  size?: number;

  /**
   * See [General fields: `_meta`](/specification/draft/basic/index#meta) for notes on `_meta` usage.
   */
  _meta?: { [key: string]: unknown };
}

/**
 * A template description for resources available on the server.
 */
export interface ResourceTemplate extends BaseMetadata, Icons {
  /**
   * A URI template (according to RFC 6570) that can be used to construct resource URIs.
   *
   * @format uri-template
   */
  uriTemplate: string;

  /**
   * A description of what this template is for.
   *
   * This can be used by clients to improve the LLM's understanding of available resources. It can be thought of like a "hint" to the model.
   */
  description?: string;

  /**
   * The MIME type for all resources that match this template. This should only be included if all resources matching this template have the same type.
   */
  mimeType?: string;

  /**
   * Optional annotations for the client.
   */
  annotations?: Annotations;

  /**
   * See [General fields: `_meta`](/specification/draft/basic/index#meta) for notes on `_meta` usage.
   */
  _meta?: { [key: string]: unknown };
}

/**
 * The contents of a specific resource or sub-resource.
 */
export interface ResourceContents {
  /**
   * The URI of this resource.
   *
   * @format uri
   */
  uri: string;
  /**
   * The MIME type of this resource, if known.
   */
  mimeType?: string;

  /**
   * See [General fields: `_meta`](/specification/draft/basic/index#meta) for notes on `_meta` usage.
   */
  _meta?: { [key: string]: unknown };
}

export interface TextResourceContents extends ResourceContents {
  /**
   * The text of the item. This must only be set if the item can actually be represented as text (not binary data).
   */
  text: string;
}

export interface BlobResourceContents extends ResourceContents {
  /**
   * A base64-encoded string representing the binary data of the item.
   *
   * @format byte
   */
  blob: string;
}

/* Prompts */
/**
 * Sent from the client to request a list of prompts and prompt templates the server has.
 *
 * @category prompts/list
 */
export interface ListPromptsRequest extends PaginatedRequest {
  method: "prompts/list";
}

/**
 * The server's response to a prompts/list request from the client.
 *
 * @category prompts/list
 */
export interface ListPromptsResult extends PaginatedResult {
  prompts: Prompt[];
}

/**
 * Used by the client to get a prompt provided by the server.
 *
 * @category prompts/get
 */
export interface GetPromptRequest extends JSONRPCRequest {
  method: "prompts/get";
  params: {
    /**
     * The name of the prompt or prompt template.
     */
    name: string;
    /**
     * Arguments to use for templating the prompt.
     */
    arguments?: { [key: string]: string };
  };
}

/**
 * The server's response to a prompts/get request from the client.
 *
 * @category prompts/get
 */
export interface GetPromptResult extends Result {
  /**
   * An optional description for the prompt.
   */
  description?: string;
  messages: PromptMessage[];
}

/**
 * A prompt or prompt template that the server offers.
 */
export interface Prompt extends BaseMetadata, Icons {
  /**
   * An optional description of what this prompt provides
   */
  description?: string;

  /**
   * A list of arguments to use for templating the prompt.
   */
  arguments?: PromptArgument[];

  /**
   * See [General fields: `_meta`](/specification/draft/basic/index#meta) for notes on `_meta` usage.
   */
  _meta?: { [key: string]: unknown };
}

/**
 * Describes an argument that a prompt can accept.
 */
export interface PromptArgument extends BaseMetadata {
  /**
   * A human-readable description of the argument.
   */
  description?: string;
  /**
   * Whether this argument must be provided.
   */
  required?: boolean;
}

/**
 * The sender or recipient of messages and data in a conversation.
 */
export type Role = "user" | "assistant";

/**
 * Describes a message returned as part of a prompt.
 *
 * This is similar to `SamplingMessage`, but also supports the embedding of
 * resources from the MCP server.
 */
export interface PromptMessage {
  role: Role;
  content: ContentBlock;
}

/**
 * A resource that the server is capable of reading, included in a prompt or tool call result.
 *
 * Note: resource links returned by tools are not guaranteed to appear in the results of `resources/list` requests.
 */
export interface ResourceLink extends Resource {
  type: "resource_link";
}

/**
 * The contents of a resource, embedded into a prompt or tool call result.
 *
 * It is up to the client how best to render embedded resources for the benefit
 * of the LLM and/or the user.
 */
export interface EmbeddedResource {
  type: "resource";
  resource: TextResourceContents | BlobResourceContents;

  /**
   * Optional annotations for the client.
   */
  annotations?: Annotations;

  /**
   * See [General fields: `_meta`](/specification/draft/basic/index#meta) for notes on `_meta` usage.
   */
  _meta?: { [key: string]: unknown };
}
/**
 * An optional notification from the server to the client, informing it that the list of prompts it offers has changed. This may be issued by servers without any previous subscription from the client.
 *
 * @category notifications/prompts/list_changed
 */
export interface PromptListChangedNotification extends JSONRPCNotification {
  method: "notifications/prompts/list_changed";
}

/* Tools */
/**
 * Sent from the client to request a list of tools the server has.
 *
 * @category tools/list
 */
export interface ListToolsRequest extends PaginatedRequest {
  method: "tools/list";
}

/**
 * The server's response to a tools/list request from the client.
 *
 * @category tools/list
 */
export interface ListToolsResult extends PaginatedResult {
  tools: Tool[];
}

/**
 * The server's response to a tool call.
 *
 * @category tools/call
 */
export interface CallToolResult extends Result {
  /**
   * A list of content objects that represent the unstructured result of the tool call.
   */
  content: ContentBlock[];

  /**
   * An optional JSON object that represents the structured result of the tool call.
   */
  structuredContent?: { [key: string]: unknown };

  /**
   * Whether the tool call ended in an error.
   *
   * If not set, this is assumed to be false (the call was successful).
   *
   * Any errors that originate from the tool SHOULD be reported inside the result
   * object, with `isError` set to true, _not_ as an MCP protocol-level error
   * response. Otherwise, the LLM would not be able to see that an error occurred
   * and self-correct.
   *
   * However, any errors in _finding_ the tool, an error indicating that the
   * server does not support tool calls, or any other exceptional conditions,
   * should be reported as an MCP error response.
   */
  isError?: boolean;
}

/**
 * Used by the client to invoke a tool provided by the server.
 *
 * @category tools/call
 */
export interface CallToolRequest extends JSONRPCRequest {
  method: "tools/call";
  params: {
    name: string;
    arguments?: { [key: string]: unknown };
  };
}

/**
 * An optional notification from the server to the client, informing it that the list of tools it offers has changed. This may be issued by servers without any previous subscription from the client.
 *
 * @category notifications/tools/list_changed
 */
export interface ToolListChangedNotification extends JSONRPCNotification {
  method: "notifications/tools/list_changed";
}

/**
 * Additional properties describing a Tool to clients.
 *
 * NOTE: all properties in ToolAnnotations are **hints**.
 * They are not guaranteed to provide a faithful description of
 * tool behavior (including descriptive properties like `title`).
 *
 * Clients should never make tool use decisions based on ToolAnnotations
 * received from untrusted servers.
 */
export interface ToolAnnotations {
  /**
   * A human-readable title for the tool.
   */
  title?: string;

  /**
   * If true, the tool does not modify its environment.
   *
   * Default: false
   */
  readOnlyHint?: boolean;

  /**
   * If true, the tool may perform destructive updates to its environment.
   * If false, the tool performs only additive updates.
   *
   * (This property is meaningful only when `readOnlyHint == false`)
   *
   * Default: true
   */
  destructiveHint?: boolean;

  /**
   * If true, calling the tool repeatedly with the same arguments
   * will have no additional effect on its environment.
   *
   * (This property is meaningful only when `readOnlyHint == false`)
   *
   * Default: false
   */
  idempotentHint?: boolean;

  /**
   * If true, this tool may interact with an "open world" of external
   * entities. If false, the tool's domain of interaction is closed.
   * For example, the world of a web search tool is open, whereas that
   * of a memory tool is not.
   *
   * Default: true
   */
  openWorldHint?: boolean;
}

/**
 * Definition for a tool the client can call.
 */
export interface Tool extends BaseMetadata, Icons {
  /**
   * A human-readable description of the tool.
   *
   * This can be used by clients to improve the LLM's understanding of available tools. It can be thought of like a "hint" to the model.
   */
  description?: string;

  /**
   * A JSON Schema object defining the expected parameters for the tool.
   */
  inputSchema: {
    type: "object";
    properties?: { [key: string]: object };
    required?: string[];
  };

  /**
   * An optional JSON Schema object defining the structure of the tool's output returned in
   * the structuredContent field of a CallToolResult.
   */
  outputSchema?: {
    type: "object";
    properties?: { [key: string]: object };
    required?: string[];
  };

  /**
   * Optional additional tool information.
   *
   * Display name precedence order is: title, annotations.title, then name.
   */
  annotations?: ToolAnnotations;

  /**
   * See [General fields: `_meta`](/specification/draft/basic/index#meta) for notes on `_meta` usage.
   */
  _meta?: { [key: string]: unknown };
}

/* Logging */
/**
 * A request from the client to the server, to enable or adjust logging.
 *
 * @category logging/setLevel
 */
export interface SetLevelRequest extends JSONRPCRequest {
  method: "logging/setLevel";
  params: {
    /**
     * The level of logging that the client wants to receive from the server. The server should send all logs at this level and higher (i.e., more severe) to the client as notifications/message.
     */
    level: LoggingLevel;
  };
}

/**
 * JSONRPCNotification of a log message passed from server to client. If no logging/setLevel request has been sent from the client, the server MAY decide which messages to send automatically.
 *
 * @category notifications/message
 */
export interface LoggingMessageNotification extends JSONRPCNotification {
  method: "notifications/message";
  params: {
    /**
     * The severity of this log message.
     */
    level: LoggingLevel;
    /**
     * An optional name of the logger issuing this message.
     */
    logger?: string;
    /**
     * The data to be logged, such as a string message or an object. Any JSON serializable type is allowed here.
     */
    data: unknown;
  };
}

/**
 * The severity of a log message.
 *
 * These map to syslog message severities, as specified in RFC-5424:
 * https://datatracker.ietf.org/doc/html/rfc5424#section-6.2.1
 */
export type LoggingLevel =
  | "debug"
  | "info"
  | "notice"
  | "warning"
  | "error"
  | "critical"
  | "alert"
  | "emergency";

/* Sampling */
/**
 * A request from the server to sample an LLM via the client. The client has full discretion over which model to select. The client should also inform the user before beginning sampling, to allow them to inspect the request (human in the loop) and decide whether to approve it.
 *
 * @category sampling/createMessage
 */
export interface CreateMessageRequest extends JSONRPCRequest {
  method: "sampling/createMessage";
  params: {
    messages: SamplingMessage[];
    /**
     * The server's preferences for which model to select. The client MAY ignore these preferences.
     */
    modelPreferences?: ModelPreferences;
    /**
     * An optional system prompt the server wants to use for sampling. The client MAY modify or omit this prompt.
     */
    systemPrompt?: string;
    /**
     * A request to include context from one or more MCP servers (including the caller), to be attached to the prompt. The client MAY ignore this request.
     */
    includeContext?: "none" | "thisServer" | "allServers";
    /**
     * @TJS-type number
     */
    temperature?: number;
    /**
     * The requested maximum number of tokens to sample (to prevent runaway completions).
     *
     * The client MAY choose to sample fewer tokens than the requested maximum.
     */
    maxTokens: number;
    stopSequences?: string[];
    /**
     * Optional metadata to pass through to the LLM provider. The format of this metadata is provider-specific.
     */
    metadata?: object;
  };
}

/**
 * The client's response to a sampling/create_message request from the server. The client should inform the user before returning the sampled message, to allow them to inspect the response (human in the loop) and decide whether to allow the server to see it.
 *
 * @category sampling/createMessage
 */
export interface CreateMessageResult extends Result, SamplingMessage {
  /**
   * The name of the model that generated the message.
   */
  model: string;
  /**
   * The reason why sampling stopped, if known.
   */
  stopReason?: "endTurn" | "stopSequence" | "maxTokens" | string;
}

/**
 * Describes a message issued to or received from an LLM API.
 */
export interface SamplingMessage {
  role: Role;
  content: TextContent | ImageContent | AudioContent;
}

/**
 * Optional annotations for the client. The client can use annotations to inform how objects are used or displayed
 */
export interface Annotations {
  /**
   * Describes who the intended customer of this object or data is.
   *
   * It can include multiple entries to indicate content useful for multiple audiences (e.g., `["user", "assistant"]`).
   */
  audience?: Role[];

  /**
   * Describes how important this data is for operating the server.
   *
   * A value of 1 means "most important," and indicates that the data is
   * effectively required, while 0 means "least important," and indicates that
   * the data is entirely optional.
   *
   * @TJS-type number
   * @minimum 0
   * @maximum 1
   */
  priority?: number;

  /**
   * The moment the resource was last modified, as an ISO 8601 formatted string.
   *
   * Should be an ISO 8601 formatted string (e.g., "2025-01-12T15:00:58Z").
   *
   * Examples: last activity timestamp in an open file, timestamp when the resource
   * was attached, etc.
   */
  lastModified?: string;
}

export type ContentBlock =
  | TextContent
  | ImageContent
  | AudioContent
  | ResourceLink
  | EmbeddedResource;

/**
 * Text provided to or from an LLM.
 */
export interface TextContent {
  type: "text";

  /**
   * The text content of the message.
   */
  text: string;

  /**
   * Optional annotations for the client.
   */
  annotations?: Annotations;

  /**
   * See [General fields: `_meta`](/specification/draft/basic/index#meta) for notes on `_meta` usage.
   */
  _meta?: { [key: string]: unknown };
}

/**
 * An image provided to or from an LLM.
 */
export interface ImageContent {
  type: "image";

  /**
   * The base64-encoded image data.
   *
   * @format byte
   */
  data: string;

  /**
   * The MIME type of the image. Different providers may support different image types.
   */
  mimeType: string;

  /**
   * Optional annotations for the client.
   */
  annotations?: Annotations;

  /**
   * See [General fields: `_meta`](/specification/draft/basic/index#meta) for notes on `_meta` usage.
   */
  _meta?: { [key: string]: unknown };
}

/**
 * Audio provided to or from an LLM.
 */
export interface AudioContent {
  type: "audio";

  /**
   * The base64-encoded audio data.
   *
   * @format byte
   */
  data: string;

  /**
   * The MIME type of the audio. Different providers may support different audio types.
   */
  mimeType: string;

  /**
   * Optional annotations for the client.
   */
  annotations?: Annotations;

  /**
   * See [General fields: `_meta`](/specification/draft/basic/index#meta) for notes on `_meta` usage.
   */
  _meta?: { [key: string]: unknown };
}

/**
 * The server's preferences for model selection, requested of the client during sampling.
 *
 * Because LLMs can vary along multiple dimensions, choosing the "best" model is
 * rarely straightforward.  Different models excel in different areas—some are
 * faster but less capable, others are more capable but more expensive, and so
 * on. This interface allows servers to express their priorities across multiple
 * dimensions to help clients make an appropriate selection for their use case.
 *
 * These preferences are always advisory. The client MAY ignore them. It is also
 * up to the client to decide how to interpret these preferences and how to
 * balance them against other considerations.
 */
export interface ModelPreferences {
  /**
   * Optional hints to use for model selection.
   *
   * If multiple hints are specified, the client MUST evaluate them in order
   * (such that the first match is taken).
   *
   * The client SHOULD prioritize these hints over the numeric priorities, but
   * MAY still use the priorities to select from ambiguous matches.
   */
  hints?: ModelHint[];

  /**
   * How much to prioritize cost when selecting a model. A value of 0 means cost
   * is not important, while a value of 1 means cost is the most important
   * factor.
   *
   * @TJS-type number
   * @minimum 0
   * @maximum 1
   */
  costPriority?: number;

  /**
   * How much to prioritize sampling speed (latency) when selecting a model. A
   * value of 0 means speed is not important, while a value of 1 means speed is
   * the most important factor.
   *
   * @TJS-type number
   * @minimum 0
   * @maximum 1
   */
  speedPriority?: number;

  /**
   * How much to prioritize intelligence and capabilities when selecting a
   * model. A value of 0 means intelligence is not important, while a value of 1
   * means intelligence is the most important factor.
   *
   * @TJS-type number
   * @minimum 0
   * @maximum 1
   */
  intelligencePriority?: number;
}

/**
 * Hints to use for model selection.
 *
 * Keys not declared here are currently left unspecified by the spec and are up
 * to the client to interpret.
 */
export interface ModelHint {
  /**
   * A hint for a model name.
   *
   * The client SHOULD treat this as a substring of a model name; for example:
   *  - `claude-3-5-sonnet` should match `claude-3-5-sonnet-20241022`
   *  - `sonnet` should match `claude-3-5-sonnet-20241022`, `claude-3-sonnet-20240229`, etc.
   *  - `claude` should match any Claude model
   *
   * The client MAY also map the string to a different provider's model name or a different model family, as long as it fills a similar niche; for example:
   *  - `gemini-1.5-flash` could match `claude-3-haiku-20240307`
   */
  name?: string;
}

/* Autocomplete */
/**
 * A request from the client to the server, to ask for completion options.
 *
 * @category completion/complete
 */
export interface CompleteRequest extends JSONRPCRequest {
  method: "completion/complete";
  params: {
    ref: PromptReference | ResourceTemplateReference;
    /**
     * The argument's information
     */
    argument: {
      /**
       * The name of the argument
       */
      name: string;
      /**
       * The value of the argument to use for completion matching.
       */
      value: string;
    };

    /**
     * Additional, optional context for completions
     */
    context?: {
      /**
       * Previously-resolved variables in a URI template or prompt.
       */
      arguments?: { [key: string]: string };
    };
  };
}

/**
 * The server's response to a completion/complete request
 *
 * @category completion/complete
 */
export interface CompleteResult extends Result {
  completion: {
    /**
     * An array of completion values. Must not exceed 100 items.
     */
    values: string[];
    /**
     * The total number of completion options available. This can exceed the number of values actually sent in the response.
     */
    total?: number;
    /**
     * Indicates whether there are additional completion options beyond those provided in the current response, even if the exact total is unknown.
     */
    hasMore?: boolean;
  };
}

/**
 * A reference to a resource or resource template definition.
 */
export interface ResourceTemplateReference {
  type: "ref/resource";
  /**
   * The URI or URI template of the resource.
   *
   * @format uri-template
   */
  uri: string;
}

/**
 * Identifies a prompt.
 */
export interface PromptReference extends BaseMetadata {
  type: "ref/prompt";
}

/* Roots */
/**
 * Sent from the server to request a list of root URIs from the client. Roots allow
 * servers to ask for specific directories or files to operate on. A common example
 * for roots is providing a set of repositories or directories a server should operate
 * on.
 *
 * This request is typically used when the server needs to understand the file system
 * structure or access specific locations that the client has permission to read from.
 *
 * @category roots/list
 */
export interface ListRootsRequest extends JSONRPCRequest {
  method: "roots/list";
}

/**
 * The client's response to a roots/list request from the server.
 * This result contains an array of Root objects, each representing a root directory
 * or file that the server can operate on.
 *
 * @category roots/list
 */
export interface ListRootsResult extends Result {
  roots: Root[];
}

/**
 * Represents a root directory or file that the server can operate on.
 */
export interface Root {
  /**
   * The URI identifying the root. This *must* start with file:// for now.
   * This restriction may be relaxed in future versions of the protocol to allow
   * other URI schemes.
   *
   * @format uri
   */
  uri: string;
  /**
   * An optional name for the root. This can be used to provide a human-readable
   * identifier for the root, which may be useful for display purposes or for
   * referencing the root in other parts of the application.
   */
  name?: string;

  /**
   * See [General fields: `_meta`](/specification/draft/basic/index#meta) for notes on `_meta` usage.
   */
  _meta?: { [key: string]: unknown };
}

/**
 * A notification from the client to the server, informing it that the list of roots has changed.
 * This notification should be sent whenever the client adds, removes, or modifies any root.
 * The server should then request an updated list of roots using the ListRootsRequest.
 *
 * @category notifications/roots/list_changed
 */
export interface RootsListChangedNotification extends JSONRPCNotification {
  method: "notifications/roots/list_changed";
}

/**
 * A request from the server to elicit additional information from the user via the client.
 *
 * @category elicitation/create
 */
export interface ElicitRequest extends JSONRPCRequest {
  method: "elicitation/create";
  params: {
    /**
     * The message to present to the user.
     */
    message: string;
    /**
     * A restricted subset of JSON Schema.
     * Only top-level properties are allowed, without nesting.
     */
    requestedSchema: {
      type: "object";
      properties: {
        [key: string]: PrimitiveSchemaDefinition;
      };
      required?: string[];
    };
  };
}

/**
 * Restricted schema definitions that only allow primitive types
 * without nested objects or arrays.
 */
export type PrimitiveSchemaDefinition =
  | StringSchema
  | NumberSchema
  | BooleanSchema
  | EnumSchema;

export interface StringSchema {
  type: "string";
  title?: string;
  description?: string;
  minLength?: number;
  maxLength?: number;
  format?: "email" | "uri" | "date" | "date-time";
  default?: string;
}

export interface NumberSchema {
  type: "number" | "integer";
  title?: string;
  description?: string;
  minimum?: number;
  maximum?: number;
  default?: number;
}

export interface BooleanSchema {
  type: "boolean";
  title?: string;
  description?: string;
  default?: boolean;
}

// Single select enum without titles
export type UntitledSingleSelectEnumSchema = {
  type: "string";
  title?: string;
  description?: string;
  enum: string[]; // Plain enum without titles
};

// Single select enum with titles
export type TitledSingleSelectEnumSchema = {
  type: "string";
  title?: string;
  description?: string;
  oneOf: Array<{
    const: string; // Enum value
    title: string; // Display name for enum value
  }>;
};

// Combined single selection enumeration
export type SingleSelectEnumSchema = 
  | UntitledSingleSelectEnumSchema
  | TitledSingleSelectEnumSchema;

// Multiple select enum without titles
export type UntitledMultiSelectEnumSchema = {
  type: "array";
  title?: string;
  description?: string;
  minItems?: number; // Minimum number of items to choose
  maxItems?: number; // Maximum number of items to choose
  items: {
    type: "string";
    enum: string[]; // Plain enum without titles
  };
};

// Multiple select enum with titles
export type TitledMultiSelectEnumSchema = {
  type: "array";
  title?: string;
  description?: string;
  minItems?: number; // Minimum number of items to choose
  maxItems?: number; // Maximum number of items to choose
  items: {
    oneOf: Array<{
      const: string; // Enum value
      title: string; // Display name for enum value
    }>;
  };
};

// Combined multiple selection enumeration
export type MultiSelectEnumSchema = 
  | UntitledMultiSelectEnumSchema
  | TitledMultiSelectEnumSchema;

/**
 * @deprecated Use TitledSingleSelectEnumSchema instead. 
 * This interface will be removed in a future version.
 */
export interface DeprecatedEnumSchema {
  type: "string";
  title?: string;
  description?: string;
  enum: string[];
<<<<<<< HEAD
  /**
   * Titles for enum values (non-standard, deprecated)
   * @deprecated This property will be removed in a future version.
   */
  enumNames?: string[];
=======
  enumNames?: string[]; // Display names for enum values
  default?: string;
>>>>>>> 287ea2b0
}

// Union type for all enum schemas
export type EnumSchema = 
  | SingleSelectEnumSchema 
  | MultiSelectEnumSchema 
  | DeprecatedEnumSchema;

/**
 * The client's response to an elicitation request.
 *
 * @category elicitation/create
 */
export interface ElicitResult extends Result {
  /**
   * The user action in response to the elicitation.
   * - "accept": User submitted the form/confirmed the action
   * - "decline": User explicitly decline the action
   * - "cancel": User dismissed without making an explicit choice
   */
  action: "accept" | "decline" | "cancel";

  /**
   * The submitted form data, only present when action is "accept".
   * Contains values matching the requested schema.
   */
  content?: { [key: string]: string | number | boolean | string[] };
}

/* Client messages */
/** @internal */
export type ClientRequest =
  | PingRequest
  | InitializeRequest
  | CompleteRequest
  | SetLevelRequest
  | GetPromptRequest
  | ListPromptsRequest
  | ListResourcesRequest
  | ListResourceTemplatesRequest
  | ReadResourceRequest
  | SubscribeRequest
  | UnsubscribeRequest
  | CallToolRequest
  | ListToolsRequest;

/** @internal */
export type ClientNotification =
  | CancelledNotification
  | ProgressNotification
  | InitializedNotification
  | RootsListChangedNotification;

/** @internal */
export type ClientResult =
  | EmptyResult
  | CreateMessageResult
  | ListRootsResult
  | ElicitResult;

/* Server messages */
/** @internal */
export type ServerRequest =
  | PingRequest
  | CreateMessageRequest
  | ListRootsRequest
  | ElicitRequest;

/** @internal */
export type ServerNotification =
  | CancelledNotification
  | ProgressNotification
  | LoggingMessageNotification
  | ResourceUpdatedNotification
  | ResourceListChangedNotification
  | ToolListChangedNotification
  | PromptListChangedNotification;

/** @internal */
export type ServerResult =
  | EmptyResult
  | InitializeResult
  | CompleteResult
  | GetPromptResult
  | ListPromptsResult
  | ListResourceTemplatesResult
  | ListResourcesResult
  | ReadResourceResult
  | CallToolResult
  | ListToolsResult;<|MERGE_RESOLUTION|>--- conflicted
+++ resolved
@@ -1576,7 +1576,7 @@
   | TitledMultiSelectEnumSchema;
 
 /**
- * @deprecated Use TitledSingleSelectEnumSchema instead. 
+ * @deprecated Use TitledSingleSelectEnumSchema instead.
  * This interface will be removed in a future version.
  */
 export interface DeprecatedEnumSchema {
@@ -1584,16 +1584,12 @@
   title?: string;
   description?: string;
   enum: string[];
-<<<<<<< HEAD
   /**
    * Titles for enum values (non-standard, deprecated)
    * @deprecated This property will be removed in a future version.
    */
   enumNames?: string[];
-=======
-  enumNames?: string[]; // Display names for enum values
   default?: string;
->>>>>>> 287ea2b0
 }
 
 // Union type for all enum schemas
