--- conflicted
+++ resolved
@@ -1261,25 +1261,7 @@
                     "type": "string"
                 },
                 "params": {
-<<<<<<< HEAD
                     "$ref": "#/definitions/RequestParams"
-=======
-                    "additionalProperties": {},
-                    "properties": {
-                        "_meta": {
-                            "additionalProperties": {},
-                            "description": "See [General fields: `_meta`](/specification/draft/basic/index#meta) for notes on `_meta` usage.",
-                            "properties": {
-                                "progressToken": {
-                                    "$ref": "#/definitions/ProgressToken",
-                                    "description": "If specified, the caller is requesting out-of-band progress notifications for this request (as represented by notifications/progress). The value of this parameter is an opaque token that will be attached to any subsequent notifications. The receiver is not obligated to provide these notifications."
-                                }
-                            },
-                            "type": "object"
-                        }
-                    },
-                    "type": "object"
->>>>>>> 175a5203
                 }
             },
             "required": [
@@ -1456,25 +1438,7 @@
                     "type": "string"
                 },
                 "params": {
-<<<<<<< HEAD
                     "$ref": "#/definitions/RequestParams"
-=======
-                    "additionalProperties": {},
-                    "properties": {
-                        "_meta": {
-                            "additionalProperties": {},
-                            "description": "See [General fields: `_meta`](/specification/draft/basic/index#meta) for notes on `_meta` usage.",
-                            "properties": {
-                                "progressToken": {
-                                    "$ref": "#/definitions/ProgressToken",
-                                    "description": "If specified, the caller is requesting out-of-band progress notifications for this request (as represented by notifications/progress). The value of this parameter is an opaque token that will be attached to any subsequent notifications. The receiver is not obligated to provide these notifications."
-                                }
-                            },
-                            "type": "object"
-                        }
-                    },
-                    "type": "object"
->>>>>>> 175a5203
                 }
             },
             "required": [
@@ -1728,25 +1692,7 @@
                     "type": "string"
                 },
                 "params": {
-<<<<<<< HEAD
                     "$ref": "#/definitions/RequestParams"
-=======
-                    "additionalProperties": {},
-                    "properties": {
-                        "_meta": {
-                            "additionalProperties": {},
-                            "description": "See [General fields: `_meta`](/specification/draft/basic/index#meta) for notes on `_meta` usage.",
-                            "properties": {
-                                "progressToken": {
-                                    "$ref": "#/definitions/ProgressToken",
-                                    "description": "If specified, the caller is requesting out-of-band progress notifications for this request (as represented by notifications/progress). The value of this parameter is an opaque token that will be attached to any subsequent notifications. The receiver is not obligated to provide these notifications."
-                                }
-                            },
-                            "type": "object"
-                        }
-                    },
-                    "type": "object"
->>>>>>> 175a5203
                 }
             },
             "required": [
@@ -1997,25 +1943,7 @@
                     "type": "string"
                 },
                 "params": {
-<<<<<<< HEAD
                     "$ref": "#/definitions/RequestParams"
-=======
-                    "additionalProperties": {},
-                    "properties": {
-                        "_meta": {
-                            "additionalProperties": {},
-                            "description": "See [General fields: `_meta`](/specification/draft/basic/index#meta) for notes on `_meta` usage.",
-                            "properties": {
-                                "progressToken": {
-                                    "$ref": "#/definitions/ProgressToken",
-                                    "description": "If specified, the caller is requesting out-of-band progress notifications for this request (as represented by notifications/progress). The value of this parameter is an opaque token that will be attached to any subsequent notifications. The receiver is not obligated to provide these notifications."
-                                }
-                            },
-                            "type": "object"
-                        }
-                    },
-                    "type": "object"
->>>>>>> 175a5203
                 }
             },
             "required": [
