{
    "$schema": "https://json-schema.org/draft/2020-12/schema",
    "$defs": {
        "Annotations": {
            "description": "Optional annotations for the client. The client can use annotations to inform how objects are used or displayed",
            "properties": {
                "audience": {
                    "description": "Describes who the intended customer of this object or data is.\n\nIt can include multiple entries to indicate content useful for multiple audiences (e.g., `[\"user\", \"assistant\"]`).",
                    "items": {
                        "$ref": "#/$defs/Role"
                    },
                    "type": "array"
                },
                "lastModified": {
                    "description": "The moment the resource was last modified, as an ISO 8601 formatted string.\n\nShould be an ISO 8601 formatted string (e.g., \"2025-01-12T15:00:58Z\").\n\nExamples: last activity timestamp in an open file, timestamp when the resource\nwas attached, etc.",
                    "type": "string"
                },
                "priority": {
                    "description": "Describes how important this data is for operating the server.\n\nA value of 1 means \"most important,\" and indicates that the data is\neffectively required, while 0 means \"least important,\" and indicates that\nthe data is entirely optional.",
                    "maximum": 1,
                    "minimum": 0,
                    "type": "number"
                }
            },
            "type": "object"
        },
        "AudioContent": {
            "description": "Audio provided to or from an LLM.",
            "properties": {
                "_meta": {
                    "additionalProperties": {},
                    "description": "See [General fields: `_meta`](/specification/draft/basic/index#meta) for notes on `_meta` usage.",
                    "type": "object"
                },
                "annotations": {
                    "$ref": "#/$defs/Annotations",
                    "description": "Optional annotations for the client."
                },
                "data": {
                    "description": "The base64-encoded audio data.",
                    "format": "byte",
                    "type": "string"
                },
                "mimeType": {
                    "description": "The MIME type of the audio. Different providers may support different audio types.",
                    "type": "string"
                },
                "type": {
                    "const": "audio",
                    "type": "string"
                }
            },
            "required": [
                "data",
                "mimeType",
                "type"
            ],
            "type": "object"
        },
        "BaseMetadata": {
            "description": "Base interface for metadata with name (identifier) and title (display name) properties.",
            "properties": {
                "name": {
                    "description": "Intended for programmatic or logical use, but used as a display name in past specs or fallback (if title isn't present).",
                    "type": "string"
                },
                "title": {
                    "description": "Intended for UI and end-user contexts — optimized to be human-readable and easily understood,\neven by those unfamiliar with domain-specific terminology.\n\nIf not provided, the name should be used for display (except for Tool,\nwhere `annotations.title` should be given precedence over using `name`,\nif present).",
                    "type": "string"
                }
            },
            "required": [
                "name"
            ],
            "type": "object"
        },
        "BlobResourceContents": {
            "properties": {
                "_meta": {
                    "additionalProperties": {},
                    "description": "See [General fields: `_meta`](/specification/draft/basic/index#meta) for notes on `_meta` usage.",
                    "type": "object"
                },
                "blob": {
                    "description": "A base64-encoded string representing the binary data of the item.",
                    "format": "byte",
                    "type": "string"
                },
                "mimeType": {
                    "description": "The MIME type of this resource, if known.",
                    "type": "string"
                },
                "uri": {
                    "description": "The URI of this resource.",
                    "format": "uri",
                    "type": "string"
                }
            },
            "required": [
                "blob",
                "uri"
            ],
            "type": "object"
        },
        "BooleanSchema": {
            "properties": {
                "default": {
                    "type": "boolean"
                },
                "description": {
                    "type": "string"
                },
                "title": {
                    "type": "string"
                },
                "type": {
                    "const": "boolean",
                    "type": "string"
                }
            },
            "required": [
                "type"
            ],
            "type": "object"
        },
        "CallToolRequest": {
            "description": "Used by the client to invoke a tool provided by the server.",
            "properties": {
                "id": {
                    "$ref": "#/$defs/RequestId"
                },
                "jsonrpc": {
                    "const": "2.0",
                    "type": "string"
                },
                "method": {
                    "const": "tools/call",
                    "type": "string"
                },
                "params": {
                    "$ref": "#/definitions/CallToolRequestParams"
                }
            },
            "required": [
                "id",
                "jsonrpc",
                "method",
                "params"
            ],
            "type": "object"
        },
        "CallToolRequestParams": {
            "description": "Parameters for a `tools/call` request.",
            "properties": {
                "_meta": {
                    "additionalProperties": {},
                    "description": "See [General fields: `_meta`](/specification/draft/basic/index#meta) for notes on `_meta` usage.",
                    "properties": {
                        "progressToken": {
                            "$ref": "#/definitions/ProgressToken",
                            "description": "If specified, the caller is requesting out-of-band progress notifications for this request (as represented by notifications/progress). The value of this parameter is an opaque token that will be attached to any subsequent notifications. The receiver is not obligated to provide these notifications."
                        }
                    },
                    "type": "object"
                },
                "arguments": {
                    "additionalProperties": {},
                    "description": "Arguments to use for the tool call.",
                    "type": "object"
                },
                "name": {
                    "description": "The name of the tool.",
                    "type": "string"
                }
            },
            "required": [
                "name"
            ],
            "type": "object"
        },
        "CallToolResult": {
            "description": "The server's response to a tool call.",
            "properties": {
                "_meta": {
                    "additionalProperties": {},
                    "description": "See [General fields: `_meta`](/specification/draft/basic/index#meta) for notes on `_meta` usage.",
                    "type": "object"
                },
                "content": {
                    "description": "A list of content objects that represent the unstructured result of the tool call.",
                    "items": {
                        "$ref": "#/$defs/ContentBlock"
                    },
                    "type": "array"
                },
                "isError": {
                    "description": "Whether the tool call ended in an error.\n\nIf not set, this is assumed to be false (the call was successful).\n\nAny errors that originate from the tool SHOULD be reported inside the result\nobject, with `isError` set to true, _not_ as an MCP protocol-level error\nresponse. Otherwise, the LLM would not be able to see that an error occurred\nand self-correct.\n\nHowever, any errors in _finding_ the tool, an error indicating that the\nserver does not support tool calls, or any other exceptional conditions,\nshould be reported as an MCP error response.",
                    "type": "boolean"
                },
                "structuredContent": {
                    "additionalProperties": {},
                    "description": "An optional JSON object that represents the structured result of the tool call.",
                    "type": "object"
                }
            },
            "required": [
                "content"
            ],
            "type": "object"
        },
        "CancelledNotification": {
            "description": "This notification can be sent by either side to indicate that it is cancelling a previously-issued request.\n\nThe request SHOULD still be in-flight, but due to communication latency, it is always possible that this notification MAY arrive after the request has already finished.\n\nThis notification indicates that the result will be unused, so any associated processing SHOULD cease.\n\nA client MUST NOT attempt to cancel its `initialize` request.",
            "properties": {
                "jsonrpc": {
                    "const": "2.0",
                    "type": "string"
                },
                "method": {
                    "const": "notifications/cancelled",
                    "type": "string"
                },
                "params": {
<<<<<<< HEAD
                    "properties": {
                        "reason": {
                            "description": "An optional string describing the reason for the cancellation. This MAY be logged or presented to the user.",
                            "type": "string"
                        },
                        "requestId": {
                            "$ref": "#/$defs/RequestId",
                            "description": "The ID of the request to cancel.\n\nThis MUST correspond to the ID of a request previously issued in the same direction."
                        }
                    },
                    "required": [
                        "requestId"
                    ],
                    "type": "object"
=======
                    "$ref": "#/definitions/CancelledNotificationParams"
>>>>>>> 21cb061d
                }
            },
            "required": [
                "jsonrpc",
                "method",
                "params"
            ],
            "type": "object"
        },
        "CancelledNotificationParams": {
            "description": "Parameters for a `notifications/cancelled` notification.",
            "properties": {
                "_meta": {
                    "additionalProperties": {},
                    "description": "See [General fields: `_meta`](/specification/draft/basic/index#meta) for notes on `_meta` usage.",
                    "type": "object"
                },
                "reason": {
                    "description": "An optional string describing the reason for the cancellation. This MAY be logged or presented to the user.",
                    "type": "string"
                },
                "requestId": {
                    "$ref": "#/definitions/RequestId",
                    "description": "The ID of the request to cancel.\n\nThis MUST correspond to the ID of a request previously issued in the same direction."
                }
            },
            "required": [
                "requestId"
            ],
            "type": "object"
        },
        "ClientCapabilities": {
            "description": "Capabilities a client may support. Known capabilities are defined here, in this schema, but this is not a closed set: any client can define its own, additional capabilities.",
            "properties": {
                "elicitation": {
                    "additionalProperties": true,
                    "description": "Present if the client supports elicitation from the server.",
                    "properties": {},
                    "type": "object"
                },
                "experimental": {
                    "additionalProperties": {
                        "additionalProperties": true,
                        "properties": {},
                        "type": "object"
                    },
                    "description": "Experimental, non-standard capabilities that the client supports.",
                    "type": "object"
                },
                "roots": {
                    "description": "Present if the client supports listing roots.",
                    "properties": {
                        "listChanged": {
                            "description": "Whether the client supports notifications for changes to the roots list.",
                            "type": "boolean"
                        }
                    },
                    "type": "object"
                },
                "sampling": {
                    "additionalProperties": true,
                    "description": "Present if the client supports sampling from an LLM.",
                    "properties": {},
                    "type": "object"
                }
            },
            "type": "object"
        },
        "ClientNotification": {
            "anyOf": [
                {
                    "$ref": "#/$defs/CancelledNotification"
                },
                {
                    "$ref": "#/$defs/InitializedNotification"
                },
                {
                    "$ref": "#/$defs/ProgressNotification"
                },
                {
                    "$ref": "#/$defs/RootsListChangedNotification"
                }
            ]
        },
        "ClientRequest": {
            "anyOf": [
                {
                    "$ref": "#/$defs/InitializeRequest"
                },
                {
                    "$ref": "#/$defs/PingRequest"
                },
                {
                    "$ref": "#/$defs/ListResourcesRequest"
                },
                {
                    "$ref": "#/$defs/ListResourceTemplatesRequest"
                },
                {
                    "$ref": "#/$defs/ReadResourceRequest"
                },
                {
                    "$ref": "#/$defs/SubscribeRequest"
                },
                {
                    "$ref": "#/$defs/UnsubscribeRequest"
                },
                {
                    "$ref": "#/$defs/ListPromptsRequest"
                },
                {
                    "$ref": "#/$defs/GetPromptRequest"
                },
                {
                    "$ref": "#/$defs/ListToolsRequest"
                },
                {
                    "$ref": "#/$defs/CallToolRequest"
                },
                {
                    "$ref": "#/$defs/SetLevelRequest"
                },
                {
                    "$ref": "#/$defs/CompleteRequest"
                }
            ]
        },
        "ClientResult": {
            "anyOf": [
                {
                    "$ref": "#/$defs/Result"
                },
                {
                    "$ref": "#/$defs/CreateMessageResult"
                },
                {
                    "$ref": "#/$defs/ListRootsResult"
                },
                {
                    "$ref": "#/$defs/ElicitResult"
                }
            ]
        },
        "CompleteRequest": {
            "description": "A request from the client to the server, to ask for completion options.",
            "properties": {
                "id": {
                    "$ref": "#/$defs/RequestId"
                },
                "jsonrpc": {
                    "const": "2.0",
                    "type": "string"
                },
                "method": {
                    "const": "completion/complete",
                    "type": "string"
                },
                "params": {
                    "$ref": "#/definitions/CompleteRequestParams"
                }
            },
            "required": [
                "id",
                "jsonrpc",
                "method",
                "params"
            ],
            "type": "object"
        },
        "CompleteRequestParams": {
            "description": "Parameters for a `completion/complete` request.",
            "properties": {
                "_meta": {
                    "additionalProperties": {},
                    "description": "See [General fields: `_meta`](/specification/draft/basic/index#meta) for notes on `_meta` usage.",
                    "properties": {
                        "progressToken": {
                            "$ref": "#/definitions/ProgressToken",
                            "description": "If specified, the caller is requesting out-of-band progress notifications for this request (as represented by notifications/progress). The value of this parameter is an opaque token that will be attached to any subsequent notifications. The receiver is not obligated to provide these notifications."
                        }
                    },
                    "type": "object"
                },
                "argument": {
                    "description": "The argument's information",
                    "properties": {
                        "name": {
                            "description": "The name of the argument",
                            "type": "string"
                        },
<<<<<<< HEAD
                        "ref": {
                            "anyOf": [
                                {
                                    "$ref": "#/$defs/PromptReference"
                                },
                                {
                                    "$ref": "#/$defs/ResourceTemplateReference"
                                }
                            ]
=======
                        "value": {
                            "description": "The value of the argument to use for completion matching.",
                            "type": "string"
>>>>>>> 21cb061d
                        }
                    },
                    "required": [
                        "name",
                        "value"
                    ],
                    "type": "object"
                },
                "context": {
                    "description": "Additional, optional context for completions",
                    "properties": {
                        "arguments": {
                            "additionalProperties": {
                                "type": "string"
                            },
                            "description": "Previously-resolved variables in a URI template or prompt.",
                            "type": "object"
                        }
                    },
                    "type": "object"
                },
                "ref": {
                    "anyOf": [
                        {
                            "$ref": "#/definitions/PromptReference"
                        },
                        {
                            "$ref": "#/definitions/ResourceTemplateReference"
                        }
                    ]
                }
            },
            "required": [
                "argument",
                "ref"
            ],
            "type": "object"
        },
        "CompleteResult": {
            "description": "The server's response to a completion/complete request",
            "properties": {
                "_meta": {
                    "additionalProperties": {},
                    "description": "See [General fields: `_meta`](/specification/draft/basic/index#meta) for notes on `_meta` usage.",
                    "type": "object"
                },
                "completion": {
                    "properties": {
                        "hasMore": {
                            "description": "Indicates whether there are additional completion options beyond those provided in the current response, even if the exact total is unknown.",
                            "type": "boolean"
                        },
                        "total": {
                            "description": "The total number of completion options available. This can exceed the number of values actually sent in the response.",
                            "type": "integer"
                        },
                        "values": {
                            "description": "An array of completion values. Must not exceed 100 items.",
                            "items": {
                                "type": "string"
                            },
                            "type": "array"
                        }
                    },
                    "required": [
                        "values"
                    ],
                    "type": "object"
                }
            },
            "required": [
                "completion"
            ],
            "type": "object"
        },
        "ContentBlock": {
            "anyOf": [
                {
                    "$ref": "#/$defs/TextContent"
                },
                {
                    "$ref": "#/$defs/ImageContent"
                },
                {
                    "$ref": "#/$defs/AudioContent"
                },
                {
                    "$ref": "#/$defs/ResourceLink"
                },
                {
                    "$ref": "#/$defs/EmbeddedResource"
                }
            ]
        },
        "CreateMessageRequest": {
            "description": "A request from the server to sample an LLM via the client. The client has full discretion over which model to select. The client should also inform the user before beginning sampling, to allow them to inspect the request (human in the loop) and decide whether to approve it.",
            "properties": {
                "id": {
                    "$ref": "#/$defs/RequestId"
                },
                "jsonrpc": {
                    "const": "2.0",
                    "type": "string"
                },
                "method": {
                    "const": "sampling/createMessage",
                    "type": "string"
                },
                "params": {
                    "$ref": "#/definitions/CreateMessageRequestParams"
                }
            },
            "required": [
                "id",
                "jsonrpc",
                "method",
                "params"
            ],
            "type": "object"
        },
        "CreateMessageRequestParams": {
            "description": "Parameters for a `sampling/createMessage` request.",
            "properties": {
                "_meta": {
                    "additionalProperties": {},
                    "description": "See [General fields: `_meta`](/specification/draft/basic/index#meta) for notes on `_meta` usage.",
                    "properties": {
<<<<<<< HEAD
                        "includeContext": {
                            "description": "A request to include context from one or more MCP servers (including the caller), to be attached to the prompt. The client MAY ignore this request.",
                            "enum": [
                                "allServers",
                                "none",
                                "thisServer"
                            ],
                            "type": "string"
                        },
                        "maxTokens": {
                            "description": "The requested maximum number of tokens to sample (to prevent runaway completions).\n\nThe client MAY choose to sample fewer tokens than the requested maximum.",
                            "type": "integer"
                        },
                        "messages": {
                            "items": {
                                "$ref": "#/$defs/SamplingMessage"
                            },
                            "type": "array"
                        },
                        "metadata": {
                            "additionalProperties": true,
                            "description": "Optional metadata to pass through to the LLM provider. The format of this metadata is provider-specific.",
                            "properties": {},
                            "type": "object"
                        },
                        "modelPreferences": {
                            "$ref": "#/$defs/ModelPreferences",
                            "description": "The server's preferences for which model to select. The client MAY ignore these preferences."
                        },
                        "stopSequences": {
                            "items": {
                                "type": "string"
                            },
                            "type": "array"
                        },
                        "systemPrompt": {
                            "description": "An optional system prompt the server wants to use for sampling. The client MAY modify or omit this prompt.",
                            "type": "string"
                        },
                        "temperature": {
                            "type": "number"
=======
                        "progressToken": {
                            "$ref": "#/definitions/ProgressToken",
                            "description": "If specified, the caller is requesting out-of-band progress notifications for this request (as represented by notifications/progress). The value of this parameter is an opaque token that will be attached to any subsequent notifications. The receiver is not obligated to provide these notifications."
>>>>>>> 21cb061d
                        }
                    },
                    "type": "object"
                },
                "includeContext": {
                    "description": "A request to include context from one or more MCP servers (including the caller), to be attached to the prompt. The client MAY ignore this request.",
                    "enum": [
                        "allServers",
                        "none",
                        "thisServer"
                    ],
                    "type": "string"
                },
                "maxTokens": {
                    "description": "The requested maximum number of tokens to sample (to prevent runaway completions).\n\nThe client MAY choose to sample fewer tokens than the requested maximum.",
                    "type": "integer"
                },
                "messages": {
                    "items": {
                        "$ref": "#/definitions/SamplingMessage"
                    },
                    "type": "array"
                },
                "metadata": {
                    "additionalProperties": true,
                    "description": "Optional metadata to pass through to the LLM provider. The format of this metadata is provider-specific.",
                    "properties": {},
                    "type": "object"
                },
                "modelPreferences": {
                    "$ref": "#/definitions/ModelPreferences",
                    "description": "The server's preferences for which model to select. The client MAY ignore these preferences."
                },
                "stopSequences": {
                    "items": {
                        "type": "string"
                    },
                    "type": "array"
                },
                "systemPrompt": {
                    "description": "An optional system prompt the server wants to use for sampling. The client MAY modify or omit this prompt.",
                    "type": "string"
                },
                "temperature": {
                    "type": "number"
                }
            },
            "required": [
                "maxTokens",
                "messages"
            ],
            "type": "object"
        },
        "CreateMessageResult": {
            "description": "The client's response to a sampling/create_message request from the server. The client should inform the user before returning the sampled message, to allow them to inspect the response (human in the loop) and decide whether to allow the server to see it.",
            "properties": {
                "_meta": {
                    "additionalProperties": {},
                    "description": "See [General fields: `_meta`](/specification/draft/basic/index#meta) for notes on `_meta` usage.",
                    "type": "object"
                },
                "content": {
                    "anyOf": [
                        {
                            "$ref": "#/$defs/TextContent"
                        },
                        {
                            "$ref": "#/$defs/ImageContent"
                        },
                        {
                            "$ref": "#/$defs/AudioContent"
                        }
                    ]
                },
                "model": {
                    "description": "The name of the model that generated the message.",
                    "type": "string"
                },
                "role": {
                    "$ref": "#/$defs/Role"
                },
                "stopReason": {
                    "description": "The reason why sampling stopped, if known.",
                    "type": "string"
                }
            },
            "required": [
                "content",
                "model",
                "role"
            ],
            "type": "object"
        },
        "Cursor": {
            "description": "An opaque token used to represent a cursor for pagination.",
            "type": "string"
        },
        "ElicitRequest": {
            "description": "A request from the server to elicit additional information from the user via the client.",
            "properties": {
                "id": {
                    "$ref": "#/$defs/RequestId"
                },
                "jsonrpc": {
                    "const": "2.0",
                    "type": "string"
                },
                "method": {
                    "const": "elicitation/create",
                    "type": "string"
                },
                "params": {
                    "$ref": "#/definitions/ElicitRequestParams"
                }
            },
            "required": [
                "id",
                "jsonrpc",
                "method",
                "params"
            ],
            "type": "object"
        },
        "ElicitRequestParams": {
            "description": "Parameters for an `elicitation/create` request.",
            "properties": {
                "_meta": {
                    "additionalProperties": {},
                    "description": "See [General fields: `_meta`](/specification/draft/basic/index#meta) for notes on `_meta` usage.",
                    "properties": {
<<<<<<< HEAD
                        "message": {
                            "description": "The message to present to the user.",
                            "type": "string"
                        },
                        "requestedSchema": {
                            "description": "A restricted subset of JSON Schema.\nOnly top-level properties are allowed, without nesting.",
                            "properties": {
                                "$schema": {
                                    "type": "string"
                                },
                                "properties": {
                                    "additionalProperties": {
                                        "$ref": "#/$defs/PrimitiveSchemaDefinition"
                                    },
                                    "type": "object"
                                },
                                "required": {
                                    "items": {
                                        "type": "string"
                                    },
                                    "type": "array"
                                },
                                "type": {
                                    "const": "object",
                                    "type": "string"
                                }
=======
                        "progressToken": {
                            "$ref": "#/definitions/ProgressToken",
                            "description": "If specified, the caller is requesting out-of-band progress notifications for this request (as represented by notifications/progress). The value of this parameter is an opaque token that will be attached to any subsequent notifications. The receiver is not obligated to provide these notifications."
                        }
                    },
                    "type": "object"
                },
                "message": {
                    "description": "The message to present to the user.",
                    "type": "string"
                },
                "requestedSchema": {
                    "description": "A restricted subset of JSON Schema.\nOnly top-level properties are allowed, without nesting.",
                    "properties": {
                        "properties": {
                            "additionalProperties": {
                                "$ref": "#/definitions/PrimitiveSchemaDefinition"
>>>>>>> 21cb061d
                            },
                            "type": "object"
                        },
                        "required": {
                            "items": {
                                "type": "string"
                            },
                            "type": "array"
                        },
                        "type": {
                            "const": "object",
                            "type": "string"
                        }
                    },
                    "required": [
                        "properties",
                        "type"
                    ],
                    "type": "object"
                }
            },
            "required": [
                "message",
                "requestedSchema"
            ],
            "type": "object"
        },
        "ElicitResult": {
            "description": "The client's response to an elicitation request.",
            "properties": {
                "_meta": {
                    "additionalProperties": {},
                    "description": "See [General fields: `_meta`](/specification/draft/basic/index#meta) for notes on `_meta` usage.",
                    "type": "object"
                },
                "action": {
                    "description": "The user action in response to the elicitation.\n- \"accept\": User submitted the form/confirmed the action\n- \"decline\": User explicitly decline the action\n- \"cancel\": User dismissed without making an explicit choice",
                    "enum": [
                        "accept",
                        "cancel",
                        "decline"
                    ],
                    "type": "string"
                },
                "content": {
                    "additionalProperties": {
                        "type": [
                            "string",
                            "integer",
                            "boolean"
                        ]
                    },
                    "description": "The submitted form data, only present when action is \"accept\".\nContains values matching the requested schema.",
                    "type": "object"
                }
            },
            "required": [
                "action"
            ],
            "type": "object"
        },
        "EmbeddedResource": {
            "description": "The contents of a resource, embedded into a prompt or tool call result.\n\nIt is up to the client how best to render embedded resources for the benefit\nof the LLM and/or the user.",
            "properties": {
                "_meta": {
                    "additionalProperties": {},
                    "description": "See [General fields: `_meta`](/specification/draft/basic/index#meta) for notes on `_meta` usage.",
                    "type": "object"
                },
                "annotations": {
                    "$ref": "#/$defs/Annotations",
                    "description": "Optional annotations for the client."
                },
                "resource": {
                    "anyOf": [
                        {
                            "$ref": "#/$defs/TextResourceContents"
                        },
                        {
                            "$ref": "#/$defs/BlobResourceContents"
                        }
                    ]
                },
                "type": {
                    "const": "resource",
                    "type": "string"
                }
            },
            "required": [
                "resource",
                "type"
            ],
            "type": "object"
        },
        "EmptyResult": {
            "$ref": "#/$defs/Result"
        },
        "EnumSchema": {
            "properties": {
                "default": {
                    "type": "string"
                },
                "description": {
                    "type": "string"
                },
                "enum": {
                    "items": {
                        "type": "string"
                    },
                    "type": "array"
                },
                "enumNames": {
                    "items": {
                        "type": "string"
                    },
                    "type": "array"
                },
                "title": {
                    "type": "string"
                },
                "type": {
                    "const": "string",
                    "type": "string"
                }
            },
            "required": [
                "enum",
                "type"
            ],
            "type": "object"
        },
        "Error": {
            "properties": {
                "code": {
                    "description": "The error type that occurred.",
                    "type": "integer"
                },
                "data": {
                    "description": "Additional information about the error. The value of this member is defined by the sender (e.g. detailed error information, nested errors etc.)."
                },
                "message": {
                    "description": "A short description of the error. The message SHOULD be limited to a concise single sentence.",
                    "type": "string"
                }
            },
            "required": [
                "code",
                "message"
            ],
            "type": "object"
        },
        "GetPromptRequest": {
            "description": "Used by the client to get a prompt provided by the server.",
            "properties": {
                "id": {
                    "$ref": "#/$defs/RequestId"
                },
                "jsonrpc": {
                    "const": "2.0",
                    "type": "string"
                },
                "method": {
                    "const": "prompts/get",
                    "type": "string"
                },
                "params": {
                    "$ref": "#/definitions/GetPromptRequestParams"
                }
            },
            "required": [
                "id",
                "jsonrpc",
                "method",
                "params"
            ],
            "type": "object"
        },
        "GetPromptRequestParams": {
            "description": "Parameters for a `prompts/get` request.",
            "properties": {
                "_meta": {
                    "additionalProperties": {},
                    "description": "See [General fields: `_meta`](/specification/draft/basic/index#meta) for notes on `_meta` usage.",
                    "properties": {
                        "progressToken": {
                            "$ref": "#/definitions/ProgressToken",
                            "description": "If specified, the caller is requesting out-of-band progress notifications for this request (as represented by notifications/progress). The value of this parameter is an opaque token that will be attached to any subsequent notifications. The receiver is not obligated to provide these notifications."
                        }
                    },
                    "type": "object"
                },
                "arguments": {
                    "additionalProperties": {
                        "type": "string"
                    },
                    "description": "Arguments to use for templating the prompt.",
                    "type": "object"
                },
                "name": {
                    "description": "The name of the prompt or prompt template.",
                    "type": "string"
                }
            },
            "required": [
                "name"
            ],
            "type": "object"
        },
        "GetPromptResult": {
            "description": "The server's response to a prompts/get request from the client.",
            "properties": {
                "_meta": {
                    "additionalProperties": {},
                    "description": "See [General fields: `_meta`](/specification/draft/basic/index#meta) for notes on `_meta` usage.",
                    "type": "object"
                },
                "description": {
                    "description": "An optional description for the prompt.",
                    "type": "string"
                },
                "messages": {
                    "items": {
                        "$ref": "#/$defs/PromptMessage"
                    },
                    "type": "array"
                }
            },
            "required": [
                "messages"
            ],
            "type": "object"
        },
        "Icon": {
            "description": "An optionally-sized icon that can be displayed in a user interface.",
            "properties": {
                "mimeType": {
                    "description": "Optional MIME type override if the source MIME type is missing or generic.\nFor example: `\"image/png\"`, `\"image/jpeg\"`, or `\"image/svg+xml\"`.",
                    "type": "string"
                },
                "sizes": {
                    "description": "Optional array of strings that specify sizes at which the icon can be used.\nEach string should be in WxH format (e.g., `\"48x48\"`, `\"96x96\"`) or `\"any\"` for scalable formats like SVG.\n\nIf not provided, the client should assume that the icon can be used at any size.",
                    "items": {
                        "type": "string"
                    },
                    "type": "array"
                },
                "src": {
                    "description": "A standard URI pointing to an icon resource. May be an HTTP/HTTPS URL or a\n`data:` URI with Base64-encoded image data.\n\nConsumers SHOULD takes steps to ensure URLs serving icons are from the\nsame domain as the client/server or a trusted domain.\n\nConsumers SHOULD take appropriate precautions when consuming SVGs as they can contain\nexecutable JavaScript.",
                    "format": "uri",
                    "type": "string"
                },
                "theme": {
                    "description": "Optional specifier for the theme this icon is designed for. `light` indicates\nthe icon is designed to be used with a light background, and `dark` indicates\nthe icon is designed to be used with a dark background.\n\nIf not provided, the client should assume the icon can be used with any theme.",
                    "enum": [
                        "dark",
                        "light"
                    ],
                    "type": "string"
                }
            },
            "required": [
                "src"
            ],
            "type": "object"
        },
        "Icons": {
            "description": "Base interface to add `icons` property.",
            "properties": {
                "icons": {
                    "description": "Optional set of sized icons that the client can display in a user interface.\n\nClients that support rendering icons MUST support at least the following MIME types:\n- `image/png` - PNG images (safe, universal compatibility)\n- `image/jpeg` (and `image/jpg`) - JPEG images (safe, universal compatibility)\n\nClients that support rendering icons SHOULD also support:\n- `image/svg+xml` - SVG images (scalable but requires security precautions)\n- `image/webp` - WebP images (modern, efficient format)",
                    "items": {
                        "$ref": "#/$defs/Icon"
                    },
                    "type": "array"
                }
            },
            "type": "object"
        },
        "ImageContent": {
            "description": "An image provided to or from an LLM.",
            "properties": {
                "_meta": {
                    "additionalProperties": {},
                    "description": "See [General fields: `_meta`](/specification/draft/basic/index#meta) for notes on `_meta` usage.",
                    "type": "object"
                },
                "annotations": {
                    "$ref": "#/$defs/Annotations",
                    "description": "Optional annotations for the client."
                },
                "data": {
                    "description": "The base64-encoded image data.",
                    "format": "byte",
                    "type": "string"
                },
                "mimeType": {
                    "description": "The MIME type of the image. Different providers may support different image types.",
                    "type": "string"
                },
                "type": {
                    "const": "image",
                    "type": "string"
                }
            },
            "required": [
                "data",
                "mimeType",
                "type"
            ],
            "type": "object"
        },
        "Implementation": {
            "description": "Describes the MCP implementation",
            "properties": {
                "icons": {
                    "description": "Optional set of sized icons that the client can display in a user interface.\n\nClients that support rendering icons MUST support at least the following MIME types:\n- `image/png` - PNG images (safe, universal compatibility)\n- `image/jpeg` (and `image/jpg`) - JPEG images (safe, universal compatibility)\n\nClients that support rendering icons SHOULD also support:\n- `image/svg+xml` - SVG images (scalable but requires security precautions)\n- `image/webp` - WebP images (modern, efficient format)",
                    "items": {
                        "$ref": "#/$defs/Icon"
                    },
                    "type": "array"
                },
                "name": {
                    "description": "Intended for programmatic or logical use, but used as a display name in past specs or fallback (if title isn't present).",
                    "type": "string"
                },
                "title": {
                    "description": "Intended for UI and end-user contexts — optimized to be human-readable and easily understood,\neven by those unfamiliar with domain-specific terminology.\n\nIf not provided, the name should be used for display (except for Tool,\nwhere `annotations.title` should be given precedence over using `name`,\nif present).",
                    "type": "string"
                },
                "version": {
                    "type": "string"
                },
                "websiteUrl": {
                    "description": "An optional URL of the website for this implementation.",
                    "format": "uri",
                    "type": "string"
                }
            },
            "required": [
                "name",
                "version"
            ],
            "type": "object"
        },
        "InitializeRequest": {
            "description": "This request is sent from the client to the server when it first connects, asking it to begin initialization.",
            "properties": {
                "id": {
                    "$ref": "#/$defs/RequestId"
                },
                "jsonrpc": {
                    "const": "2.0",
                    "type": "string"
                },
                "method": {
                    "const": "initialize",
                    "type": "string"
                },
                "params": {
<<<<<<< HEAD
                    "properties": {
                        "capabilities": {
                            "$ref": "#/$defs/ClientCapabilities"
                        },
                        "clientInfo": {
                            "$ref": "#/$defs/Implementation"
                        },
                        "protocolVersion": {
                            "description": "The latest version of the Model Context Protocol that the client supports. The client MAY decide to support older versions as well.",
                            "type": "string"
                        }
                    },
                    "required": [
                        "capabilities",
                        "clientInfo",
                        "protocolVersion"
                    ],
                    "type": "object"
=======
                    "$ref": "#/definitions/InitializeRequestParams"
>>>>>>> 21cb061d
                }
            },
            "required": [
                "id",
                "jsonrpc",
                "method",
                "params"
            ],
            "type": "object"
        },
        "InitializeRequestParams": {
            "description": "Parameters for an `initialize` request.",
            "properties": {
                "_meta": {
                    "additionalProperties": {},
                    "description": "See [General fields: `_meta`](/specification/draft/basic/index#meta) for notes on `_meta` usage.",
                    "properties": {
                        "progressToken": {
                            "$ref": "#/definitions/ProgressToken",
                            "description": "If specified, the caller is requesting out-of-band progress notifications for this request (as represented by notifications/progress). The value of this parameter is an opaque token that will be attached to any subsequent notifications. The receiver is not obligated to provide these notifications."
                        }
                    },
                    "type": "object"
                },
                "capabilities": {
                    "$ref": "#/definitions/ClientCapabilities"
                },
                "clientInfo": {
                    "$ref": "#/definitions/Implementation"
                },
                "protocolVersion": {
                    "description": "The latest version of the Model Context Protocol that the client supports. The client MAY decide to support older versions as well.",
                    "type": "string"
                }
            },
            "required": [
                "capabilities",
                "clientInfo",
                "protocolVersion"
            ],
            "type": "object"
        },
        "InitializeResult": {
            "description": "After receiving an initialize request from the client, the server sends this response.",
            "properties": {
                "_meta": {
                    "additionalProperties": {},
                    "description": "See [General fields: `_meta`](/specification/draft/basic/index#meta) for notes on `_meta` usage.",
                    "type": "object"
                },
                "capabilities": {
                    "$ref": "#/$defs/ServerCapabilities"
                },
                "instructions": {
                    "description": "Instructions describing how to use the server and its features.\n\nThis can be used by clients to improve the LLM's understanding of available tools, resources, etc. It can be thought of like a \"hint\" to the model. For example, this information MAY be added to the system prompt.",
                    "type": "string"
                },
                "protocolVersion": {
                    "description": "The version of the Model Context Protocol that the server wants to use. This may not match the version that the client requested. If the client cannot support this version, it MUST disconnect.",
                    "type": "string"
                },
                "serverInfo": {
                    "$ref": "#/$defs/Implementation"
                }
            },
            "required": [
                "capabilities",
                "protocolVersion",
                "serverInfo"
            ],
            "type": "object"
        },
        "InitializedNotification": {
            "description": "This notification is sent from the client to the server after initialization has finished.",
            "properties": {
                "jsonrpc": {
                    "const": "2.0",
                    "type": "string"
                },
                "method": {
                    "const": "notifications/initialized",
                    "type": "string"
                },
                "params": {
                    "$ref": "#/definitions/NotificationParams"
                }
            },
            "required": [
                "jsonrpc",
                "method"
            ],
            "type": "object"
        },
        "JSONRPCError": {
            "description": "A response to a request that indicates an error occurred.",
            "properties": {
                "error": {
                    "$ref": "#/$defs/Error"
                },
                "id": {
                    "$ref": "#/$defs/RequestId"
                },
                "jsonrpc": {
                    "const": "2.0",
                    "type": "string"
                }
            },
            "required": [
                "error",
                "id",
                "jsonrpc"
            ],
            "type": "object"
        },
        "JSONRPCMessage": {
            "anyOf": [
                {
                    "$ref": "#/$defs/JSONRPCRequest"
                },
                {
                    "$ref": "#/$defs/JSONRPCNotification"
                },
                {
                    "$ref": "#/$defs/JSONRPCResponse"
                },
                {
                    "$ref": "#/$defs/JSONRPCError"
                }
            ],
            "description": "Refers to any valid JSON-RPC object that can be decoded off the wire, or encoded to be sent."
        },
        "JSONRPCNotification": {
            "description": "A notification which does not expect a response.",
            "properties": {
                "jsonrpc": {
                    "const": "2.0",
                    "type": "string"
                },
                "method": {
                    "type": "string"
                },
                "params": {
                    "additionalProperties": {},
                    "type": "object"
                }
            },
            "required": [
                "jsonrpc",
                "method"
            ],
            "type": "object"
        },
        "JSONRPCRequest": {
            "description": "A request that expects a response.",
            "properties": {
                "id": {
                    "$ref": "#/$defs/RequestId"
                },
                "jsonrpc": {
                    "const": "2.0",
                    "type": "string"
                },
                "method": {
                    "type": "string"
                },
                "params": {
                    "additionalProperties": {},
<<<<<<< HEAD
                    "properties": {
                        "_meta": {
                            "additionalProperties": {},
                            "description": "See [General fields: `_meta`](/specification/draft/basic/index#meta) for notes on `_meta` usage.",
                            "properties": {
                                "progressToken": {
                                    "$ref": "#/$defs/ProgressToken",
                                    "description": "If specified, the caller is requesting out-of-band progress notifications for this request (as represented by notifications/progress). The value of this parameter is an opaque token that will be attached to any subsequent notifications. The receiver is not obligated to provide these notifications."
                                }
                            },
                            "type": "object"
                        }
                    },
=======
>>>>>>> 21cb061d
                    "type": "object"
                }
            },
            "required": [
                "id",
                "jsonrpc",
                "method"
            ],
            "type": "object"
        },
        "JSONRPCResponse": {
            "description": "A successful (non-error) response to a request.",
            "properties": {
                "id": {
                    "$ref": "#/$defs/RequestId"
                },
                "jsonrpc": {
                    "const": "2.0",
                    "type": "string"
                },
                "result": {
                    "$ref": "#/$defs/Result"
                }
            },
            "required": [
                "id",
                "jsonrpc",
                "result"
            ],
            "type": "object"
        },
        "ListPromptsRequest": {
            "description": "Sent from the client to request a list of prompts and prompt templates the server has.",
            "properties": {
                "id": {
                    "$ref": "#/$defs/RequestId"
                },
                "jsonrpc": {
                    "const": "2.0",
                    "type": "string"
                },
                "method": {
                    "const": "prompts/list",
                    "type": "string"
                },
                "params": {
                    "$ref": "#/definitions/PaginatedRequestParams"
                }
            },
            "required": [
                "id",
                "jsonrpc",
                "method"
            ],
            "type": "object"
        },
        "ListPromptsResult": {
            "description": "The server's response to a prompts/list request from the client.",
            "properties": {
                "_meta": {
                    "additionalProperties": {},
                    "description": "See [General fields: `_meta`](/specification/draft/basic/index#meta) for notes on `_meta` usage.",
                    "type": "object"
                },
                "nextCursor": {
                    "description": "An opaque token representing the pagination position after the last returned result.\nIf present, there may be more results available.",
                    "type": "string"
                },
                "prompts": {
                    "items": {
                        "$ref": "#/$defs/Prompt"
                    },
                    "type": "array"
                }
            },
            "required": [
                "prompts"
            ],
            "type": "object"
        },
        "ListResourceTemplatesRequest": {
            "description": "Sent from the client to request a list of resource templates the server has.",
            "properties": {
                "id": {
                    "$ref": "#/$defs/RequestId"
                },
                "jsonrpc": {
                    "const": "2.0",
                    "type": "string"
                },
                "method": {
                    "const": "resources/templates/list",
                    "type": "string"
                },
                "params": {
                    "$ref": "#/definitions/PaginatedRequestParams"
                }
            },
            "required": [
                "id",
                "jsonrpc",
                "method"
            ],
            "type": "object"
        },
        "ListResourceTemplatesResult": {
            "description": "The server's response to a resources/templates/list request from the client.",
            "properties": {
                "_meta": {
                    "additionalProperties": {},
                    "description": "See [General fields: `_meta`](/specification/draft/basic/index#meta) for notes on `_meta` usage.",
                    "type": "object"
                },
                "nextCursor": {
                    "description": "An opaque token representing the pagination position after the last returned result.\nIf present, there may be more results available.",
                    "type": "string"
                },
                "resourceTemplates": {
                    "items": {
                        "$ref": "#/$defs/ResourceTemplate"
                    },
                    "type": "array"
                }
            },
            "required": [
                "resourceTemplates"
            ],
            "type": "object"
        },
        "ListResourcesRequest": {
            "description": "Sent from the client to request a list of resources the server has.",
            "properties": {
                "id": {
                    "$ref": "#/$defs/RequestId"
                },
                "jsonrpc": {
                    "const": "2.0",
                    "type": "string"
                },
                "method": {
                    "const": "resources/list",
                    "type": "string"
                },
                "params": {
                    "$ref": "#/definitions/PaginatedRequestParams"
                }
            },
            "required": [
                "id",
                "jsonrpc",
                "method"
            ],
            "type": "object"
        },
        "ListResourcesResult": {
            "description": "The server's response to a resources/list request from the client.",
            "properties": {
                "_meta": {
                    "additionalProperties": {},
                    "description": "See [General fields: `_meta`](/specification/draft/basic/index#meta) for notes on `_meta` usage.",
                    "type": "object"
                },
                "nextCursor": {
                    "description": "An opaque token representing the pagination position after the last returned result.\nIf present, there may be more results available.",
                    "type": "string"
                },
                "resources": {
                    "items": {
                        "$ref": "#/$defs/Resource"
                    },
                    "type": "array"
                }
            },
            "required": [
                "resources"
            ],
            "type": "object"
        },
        "ListRootsRequest": {
            "description": "Sent from the server to request a list of root URIs from the client. Roots allow\nservers to ask for specific directories or files to operate on. A common example\nfor roots is providing a set of repositories or directories a server should operate\non.\n\nThis request is typically used when the server needs to understand the file system\nstructure or access specific locations that the client has permission to read from.",
            "properties": {
                "id": {
                    "$ref": "#/$defs/RequestId"
                },
                "jsonrpc": {
                    "const": "2.0",
                    "type": "string"
                },
                "method": {
                    "const": "roots/list",
                    "type": "string"
                },
                "params": {
<<<<<<< HEAD
                    "additionalProperties": {},
                    "properties": {
                        "_meta": {
                            "additionalProperties": {},
                            "description": "See [General fields: `_meta`](/specification/draft/basic/index#meta) for notes on `_meta` usage.",
                            "properties": {
                                "progressToken": {
                                    "$ref": "#/$defs/ProgressToken",
                                    "description": "If specified, the caller is requesting out-of-band progress notifications for this request (as represented by notifications/progress). The value of this parameter is an opaque token that will be attached to any subsequent notifications. The receiver is not obligated to provide these notifications."
                                }
                            },
                            "type": "object"
                        }
                    },
                    "type": "object"
=======
                    "$ref": "#/definitions/RequestParams"
>>>>>>> 21cb061d
                }
            },
            "required": [
                "id",
                "jsonrpc",
                "method"
            ],
            "type": "object"
        },
        "ListRootsResult": {
            "description": "The client's response to a roots/list request from the server.\nThis result contains an array of Root objects, each representing a root directory\nor file that the server can operate on.",
            "properties": {
                "_meta": {
                    "additionalProperties": {},
                    "description": "See [General fields: `_meta`](/specification/draft/basic/index#meta) for notes on `_meta` usage.",
                    "type": "object"
                },
                "roots": {
                    "items": {
                        "$ref": "#/$defs/Root"
                    },
                    "type": "array"
                }
            },
            "required": [
                "roots"
            ],
            "type": "object"
        },
        "ListToolsRequest": {
            "description": "Sent from the client to request a list of tools the server has.",
            "properties": {
                "id": {
                    "$ref": "#/$defs/RequestId"
                },
                "jsonrpc": {
                    "const": "2.0",
                    "type": "string"
                },
                "method": {
                    "const": "tools/list",
                    "type": "string"
                },
                "params": {
                    "$ref": "#/definitions/PaginatedRequestParams"
                }
            },
            "required": [
                "id",
                "jsonrpc",
                "method"
            ],
            "type": "object"
        },
        "ListToolsResult": {
            "description": "The server's response to a tools/list request from the client.",
            "properties": {
                "_meta": {
                    "additionalProperties": {},
                    "description": "See [General fields: `_meta`](/specification/draft/basic/index#meta) for notes on `_meta` usage.",
                    "type": "object"
                },
                "nextCursor": {
                    "description": "An opaque token representing the pagination position after the last returned result.\nIf present, there may be more results available.",
                    "type": "string"
                },
                "tools": {
                    "items": {
                        "$ref": "#/$defs/Tool"
                    },
                    "type": "array"
                }
            },
            "required": [
                "tools"
            ],
            "type": "object"
        },
        "LoggingLevel": {
            "description": "The severity of a log message.\n\nThese map to syslog message severities, as specified in RFC-5424:\nhttps://datatracker.ietf.org/doc/html/rfc5424#section-6.2.1",
            "enum": [
                "alert",
                "critical",
                "debug",
                "emergency",
                "error",
                "info",
                "notice",
                "warning"
            ],
            "type": "string"
        },
        "LoggingMessageNotification": {
            "description": "JSONRPCNotification of a log message passed from server to client. If no logging/setLevel request has been sent from the client, the server MAY decide which messages to send automatically.",
            "properties": {
                "jsonrpc": {
                    "const": "2.0",
                    "type": "string"
                },
                "method": {
                    "const": "notifications/message",
                    "type": "string"
                },
                "params": {
<<<<<<< HEAD
                    "properties": {
                        "data": {
                            "description": "The data to be logged, such as a string message or an object. Any JSON serializable type is allowed here."
                        },
                        "level": {
                            "$ref": "#/$defs/LoggingLevel",
                            "description": "The severity of this log message."
                        },
                        "logger": {
                            "description": "An optional name of the logger issuing this message.",
                            "type": "string"
                        }
                    },
                    "required": [
                        "data",
                        "level"
                    ],
                    "type": "object"
=======
                    "$ref": "#/definitions/LoggingMessageNotificationParams"
>>>>>>> 21cb061d
                }
            },
            "required": [
                "jsonrpc",
                "method",
                "params"
            ],
            "type": "object"
        },
        "LoggingMessageNotificationParams": {
            "description": "Parameters for a `notifications/message` notification.",
            "properties": {
                "_meta": {
                    "additionalProperties": {},
                    "description": "See [General fields: `_meta`](/specification/draft/basic/index#meta) for notes on `_meta` usage.",
                    "type": "object"
                },
                "data": {
                    "description": "The data to be logged, such as a string message or an object. Any JSON serializable type is allowed here."
                },
                "level": {
                    "$ref": "#/definitions/LoggingLevel",
                    "description": "The severity of this log message."
                },
                "logger": {
                    "description": "An optional name of the logger issuing this message.",
                    "type": "string"
                }
            },
            "required": [
                "data",
                "level"
            ],
            "type": "object"
        },
        "ModelHint": {
            "description": "Hints to use for model selection.\n\nKeys not declared here are currently left unspecified by the spec and are up\nto the client to interpret.",
            "properties": {
                "name": {
                    "description": "A hint for a model name.\n\nThe client SHOULD treat this as a substring of a model name; for example:\n - `claude-3-5-sonnet` should match `claude-3-5-sonnet-20241022`\n - `sonnet` should match `claude-3-5-sonnet-20241022`, `claude-3-sonnet-20240229`, etc.\n - `claude` should match any Claude model\n\nThe client MAY also map the string to a different provider's model name or a different model family, as long as it fills a similar niche; for example:\n - `gemini-1.5-flash` could match `claude-3-haiku-20240307`",
                    "type": "string"
                }
            },
            "type": "object"
        },
        "ModelPreferences": {
            "description": "The server's preferences for model selection, requested of the client during sampling.\n\nBecause LLMs can vary along multiple dimensions, choosing the \"best\" model is\nrarely straightforward.  Different models excel in different areas—some are\nfaster but less capable, others are more capable but more expensive, and so\non. This interface allows servers to express their priorities across multiple\ndimensions to help clients make an appropriate selection for their use case.\n\nThese preferences are always advisory. The client MAY ignore them. It is also\nup to the client to decide how to interpret these preferences and how to\nbalance them against other considerations.",
            "properties": {
                "costPriority": {
                    "description": "How much to prioritize cost when selecting a model. A value of 0 means cost\nis not important, while a value of 1 means cost is the most important\nfactor.",
                    "maximum": 1,
                    "minimum": 0,
                    "type": "number"
                },
                "hints": {
                    "description": "Optional hints to use for model selection.\n\nIf multiple hints are specified, the client MUST evaluate them in order\n(such that the first match is taken).\n\nThe client SHOULD prioritize these hints over the numeric priorities, but\nMAY still use the priorities to select from ambiguous matches.",
                    "items": {
                        "$ref": "#/$defs/ModelHint"
                    },
                    "type": "array"
                },
                "intelligencePriority": {
                    "description": "How much to prioritize intelligence and capabilities when selecting a\nmodel. A value of 0 means intelligence is not important, while a value of 1\nmeans intelligence is the most important factor.",
                    "maximum": 1,
                    "minimum": 0,
                    "type": "number"
                },
                "speedPriority": {
                    "description": "How much to prioritize sampling speed (latency) when selecting a model. A\nvalue of 0 means speed is not important, while a value of 1 means speed is\nthe most important factor.",
                    "maximum": 1,
                    "minimum": 0,
                    "type": "number"
                }
            },
            "type": "object"
        },
        "Notification": {
            "properties": {
                "method": {
                    "type": "string"
                },
                "params": {
                    "additionalProperties": {},
                    "type": "object"
                }
            },
            "required": [
                "method"
            ],
            "type": "object"
        },
        "NotificationParams": {
            "properties": {
                "_meta": {
                    "additionalProperties": {},
                    "description": "See [General fields: `_meta`](/specification/draft/basic/index#meta) for notes on `_meta` usage.",
                    "type": "object"
                }
            },
            "type": "object"
        },
        "NumberSchema": {
            "properties": {
                "default": {
                    "type": "integer"
                },
                "description": {
                    "type": "string"
                },
                "maximum": {
                    "type": "integer"
                },
                "minimum": {
                    "type": "integer"
                },
                "title": {
                    "type": "string"
                },
                "type": {
                    "enum": [
                        "integer",
                        "number"
                    ],
                    "type": "string"
                }
            },
            "required": [
                "type"
            ],
            "type": "object"
        },
        "PaginatedRequest": {
            "properties": {
                "id": {
                    "$ref": "#/$defs/RequestId"
                },
                "jsonrpc": {
                    "const": "2.0",
                    "type": "string"
                },
                "method": {
                    "type": "string"
                },
                "params": {
                    "$ref": "#/definitions/PaginatedRequestParams"
                }
            },
            "required": [
                "id",
                "jsonrpc",
                "method"
            ],
            "type": "object"
        },
        "PaginatedRequestParams": {
            "description": "Common parameters for paginated requests.",
            "properties": {
                "_meta": {
                    "additionalProperties": {},
                    "description": "See [General fields: `_meta`](/specification/draft/basic/index#meta) for notes on `_meta` usage.",
                    "properties": {
                        "progressToken": {
                            "$ref": "#/definitions/ProgressToken",
                            "description": "If specified, the caller is requesting out-of-band progress notifications for this request (as represented by notifications/progress). The value of this parameter is an opaque token that will be attached to any subsequent notifications. The receiver is not obligated to provide these notifications."
                        }
                    },
                    "type": "object"
                },
                "cursor": {
                    "description": "An opaque token representing the current pagination position.\nIf provided, the server should return results starting after this cursor.",
                    "type": "string"
                }
            },
            "type": "object"
        },
        "PaginatedResult": {
            "properties": {
                "_meta": {
                    "additionalProperties": {},
                    "description": "See [General fields: `_meta`](/specification/draft/basic/index#meta) for notes on `_meta` usage.",
                    "type": "object"
                },
                "nextCursor": {
                    "description": "An opaque token representing the pagination position after the last returned result.\nIf present, there may be more results available.",
                    "type": "string"
                }
            },
            "type": "object"
        },
        "PingRequest": {
            "description": "A ping, issued by either the server or the client, to check that the other party is still alive. The receiver must promptly respond, or else may be disconnected.",
            "properties": {
                "id": {
                    "$ref": "#/$defs/RequestId"
                },
                "jsonrpc": {
                    "const": "2.0",
                    "type": "string"
                },
                "method": {
                    "const": "ping",
                    "type": "string"
                },
                "params": {
<<<<<<< HEAD
                    "additionalProperties": {},
                    "properties": {
                        "_meta": {
                            "additionalProperties": {},
                            "description": "See [General fields: `_meta`](/specification/draft/basic/index#meta) for notes on `_meta` usage.",
                            "properties": {
                                "progressToken": {
                                    "$ref": "#/$defs/ProgressToken",
                                    "description": "If specified, the caller is requesting out-of-band progress notifications for this request (as represented by notifications/progress). The value of this parameter is an opaque token that will be attached to any subsequent notifications. The receiver is not obligated to provide these notifications."
                                }
                            },
                            "type": "object"
                        }
                    },
                    "type": "object"
=======
                    "$ref": "#/definitions/RequestParams"
>>>>>>> 21cb061d
                }
            },
            "required": [
                "id",
                "jsonrpc",
                "method"
            ],
            "type": "object"
        },
        "PrimitiveSchemaDefinition": {
            "anyOf": [
                {
                    "$ref": "#/$defs/StringSchema"
                },
                {
                    "$ref": "#/$defs/NumberSchema"
                },
                {
                    "$ref": "#/$defs/BooleanSchema"
                },
                {
                    "$ref": "#/$defs/EnumSchema"
                }
            ],
            "description": "Restricted schema definitions that only allow primitive types\nwithout nested objects or arrays."
        },
        "ProgressNotification": {
            "description": "An out-of-band notification used to inform the receiver of a progress update for a long-running request.",
            "properties": {
                "jsonrpc": {
                    "const": "2.0",
                    "type": "string"
                },
                "method": {
                    "const": "notifications/progress",
                    "type": "string"
                },
                "params": {
<<<<<<< HEAD
                    "properties": {
                        "message": {
                            "description": "An optional message describing the current progress.",
                            "type": "string"
                        },
                        "progress": {
                            "description": "The progress thus far. This should increase every time progress is made, even if the total is unknown.",
                            "type": "number"
                        },
                        "progressToken": {
                            "$ref": "#/$defs/ProgressToken",
                            "description": "The progress token which was given in the initial request, used to associate this notification with the request that is proceeding."
                        },
                        "total": {
                            "description": "Total number of items to process (or total progress required), if known.",
                            "type": "number"
                        }
                    },
                    "required": [
                        "progress",
                        "progressToken"
                    ],
                    "type": "object"
=======
                    "$ref": "#/definitions/ProgressNotificationParams"
>>>>>>> 21cb061d
                }
            },
            "required": [
                "jsonrpc",
                "method",
                "params"
            ],
            "type": "object"
        },
        "ProgressNotificationParams": {
            "description": "Parameters for a `notifications/progress` notification.",
            "properties": {
                "_meta": {
                    "additionalProperties": {},
                    "description": "See [General fields: `_meta`](/specification/draft/basic/index#meta) for notes on `_meta` usage.",
                    "type": "object"
                },
                "message": {
                    "description": "An optional message describing the current progress.",
                    "type": "string"
                },
                "progress": {
                    "description": "The progress thus far. This should increase every time progress is made, even if the total is unknown.",
                    "type": "number"
                },
                "progressToken": {
                    "$ref": "#/definitions/ProgressToken",
                    "description": "The progress token which was given in the initial request, used to associate this notification with the request that is proceeding."
                },
                "total": {
                    "description": "Total number of items to process (or total progress required), if known.",
                    "type": "number"
                }
            },
            "required": [
                "progress",
                "progressToken"
            ],
            "type": "object"
        },
        "ProgressToken": {
            "description": "A progress token, used to associate progress notifications with the original request.",
            "type": [
                "string",
                "integer"
            ]
        },
        "Prompt": {
            "description": "A prompt or prompt template that the server offers.",
            "properties": {
                "_meta": {
                    "additionalProperties": {},
                    "description": "See [General fields: `_meta`](/specification/draft/basic/index#meta) for notes on `_meta` usage.",
                    "type": "object"
                },
                "arguments": {
                    "description": "A list of arguments to use for templating the prompt.",
                    "items": {
                        "$ref": "#/$defs/PromptArgument"
                    },
                    "type": "array"
                },
                "description": {
                    "description": "An optional description of what this prompt provides",
                    "type": "string"
                },
                "icons": {
                    "description": "Optional set of sized icons that the client can display in a user interface.\n\nClients that support rendering icons MUST support at least the following MIME types:\n- `image/png` - PNG images (safe, universal compatibility)\n- `image/jpeg` (and `image/jpg`) - JPEG images (safe, universal compatibility)\n\nClients that support rendering icons SHOULD also support:\n- `image/svg+xml` - SVG images (scalable but requires security precautions)\n- `image/webp` - WebP images (modern, efficient format)",
                    "items": {
                        "$ref": "#/$defs/Icon"
                    },
                    "type": "array"
                },
                "name": {
                    "description": "Intended for programmatic or logical use, but used as a display name in past specs or fallback (if title isn't present).",
                    "type": "string"
                },
                "title": {
                    "description": "Intended for UI and end-user contexts — optimized to be human-readable and easily understood,\neven by those unfamiliar with domain-specific terminology.\n\nIf not provided, the name should be used for display (except for Tool,\nwhere `annotations.title` should be given precedence over using `name`,\nif present).",
                    "type": "string"
                }
            },
            "required": [
                "name"
            ],
            "type": "object"
        },
        "PromptArgument": {
            "description": "Describes an argument that a prompt can accept.",
            "properties": {
                "description": {
                    "description": "A human-readable description of the argument.",
                    "type": "string"
                },
                "name": {
                    "description": "Intended for programmatic or logical use, but used as a display name in past specs or fallback (if title isn't present).",
                    "type": "string"
                },
                "required": {
                    "description": "Whether this argument must be provided.",
                    "type": "boolean"
                },
                "title": {
                    "description": "Intended for UI and end-user contexts — optimized to be human-readable and easily understood,\neven by those unfamiliar with domain-specific terminology.\n\nIf not provided, the name should be used for display (except for Tool,\nwhere `annotations.title` should be given precedence over using `name`,\nif present).",
                    "type": "string"
                }
            },
            "required": [
                "name"
            ],
            "type": "object"
        },
        "PromptListChangedNotification": {
            "description": "An optional notification from the server to the client, informing it that the list of prompts it offers has changed. This may be issued by servers without any previous subscription from the client.",
            "properties": {
                "jsonrpc": {
                    "const": "2.0",
                    "type": "string"
                },
                "method": {
                    "const": "notifications/prompts/list_changed",
                    "type": "string"
                },
                "params": {
                    "$ref": "#/definitions/NotificationParams"
                }
            },
            "required": [
                "jsonrpc",
                "method"
            ],
            "type": "object"
        },
        "PromptMessage": {
            "description": "Describes a message returned as part of a prompt.\n\nThis is similar to `SamplingMessage`, but also supports the embedding of\nresources from the MCP server.",
            "properties": {
                "content": {
                    "$ref": "#/$defs/ContentBlock"
                },
                "role": {
                    "$ref": "#/$defs/Role"
                }
            },
            "required": [
                "content",
                "role"
            ],
            "type": "object"
        },
        "PromptReference": {
            "description": "Identifies a prompt.",
            "properties": {
                "name": {
                    "description": "Intended for programmatic or logical use, but used as a display name in past specs or fallback (if title isn't present).",
                    "type": "string"
                },
                "title": {
                    "description": "Intended for UI and end-user contexts — optimized to be human-readable and easily understood,\neven by those unfamiliar with domain-specific terminology.\n\nIf not provided, the name should be used for display (except for Tool,\nwhere `annotations.title` should be given precedence over using `name`,\nif present).",
                    "type": "string"
                },
                "type": {
                    "const": "ref/prompt",
                    "type": "string"
                }
            },
            "required": [
                "name",
                "type"
            ],
            "type": "object"
        },
        "ReadResourceRequest": {
            "description": "Sent from the client to the server, to read a specific resource URI.",
            "properties": {
                "id": {
                    "$ref": "#/$defs/RequestId"
                },
                "jsonrpc": {
                    "const": "2.0",
                    "type": "string"
                },
                "method": {
                    "const": "resources/read",
                    "type": "string"
                },
                "params": {
                    "$ref": "#/definitions/ReadResourceRequestParams"
                }
            },
            "required": [
                "id",
                "jsonrpc",
                "method",
                "params"
            ],
            "type": "object"
        },
        "ReadResourceRequestParams": {
            "description": "Parameters for a `resources/read` request.",
            "properties": {
                "_meta": {
                    "additionalProperties": {},
                    "description": "See [General fields: `_meta`](/specification/draft/basic/index#meta) for notes on `_meta` usage.",
                    "properties": {
                        "progressToken": {
                            "$ref": "#/definitions/ProgressToken",
                            "description": "If specified, the caller is requesting out-of-band progress notifications for this request (as represented by notifications/progress). The value of this parameter is an opaque token that will be attached to any subsequent notifications. The receiver is not obligated to provide these notifications."
                        }
                    },
                    "type": "object"
                },
                "uri": {
                    "description": "The URI of the resource. The URI can use any protocol; it is up to the server how to interpret it.",
                    "format": "uri",
                    "type": "string"
                }
            },
            "required": [
                "uri"
            ],
            "type": "object"
        },
        "ReadResourceResult": {
            "description": "The server's response to a resources/read request from the client.",
            "properties": {
                "_meta": {
                    "additionalProperties": {},
                    "description": "See [General fields: `_meta`](/specification/draft/basic/index#meta) for notes on `_meta` usage.",
                    "type": "object"
                },
                "contents": {
                    "items": {
                        "anyOf": [
                            {
                                "$ref": "#/$defs/TextResourceContents"
                            },
                            {
                                "$ref": "#/$defs/BlobResourceContents"
                            }
                        ]
                    },
                    "type": "array"
                }
            },
            "required": [
                "contents"
            ],
            "type": "object"
        },
        "Request": {
            "properties": {
                "method": {
                    "type": "string"
                },
                "params": {
                    "additionalProperties": {},
<<<<<<< HEAD
                    "properties": {
                        "_meta": {
                            "additionalProperties": {},
                            "description": "See [General fields: `_meta`](/specification/draft/basic/index#meta) for notes on `_meta` usage.",
                            "properties": {
                                "progressToken": {
                                    "$ref": "#/$defs/ProgressToken",
                                    "description": "If specified, the caller is requesting out-of-band progress notifications for this request (as represented by notifications/progress). The value of this parameter is an opaque token that will be attached to any subsequent notifications. The receiver is not obligated to provide these notifications."
                                }
                            },
                            "type": "object"
                        }
                    },
=======
>>>>>>> 21cb061d
                    "type": "object"
                }
            },
            "required": [
                "method"
            ],
            "type": "object"
        },
        "RequestId": {
            "description": "A uniquely identifying ID for a request in JSON-RPC.",
            "type": [
                "string",
                "integer"
            ]
        },
        "RequestParams": {
            "description": "Common params for any request.",
            "properties": {
                "_meta": {
                    "additionalProperties": {},
                    "description": "See [General fields: `_meta`](/specification/draft/basic/index#meta) for notes on `_meta` usage.",
                    "properties": {
                        "progressToken": {
                            "$ref": "#/definitions/ProgressToken",
                            "description": "If specified, the caller is requesting out-of-band progress notifications for this request (as represented by notifications/progress). The value of this parameter is an opaque token that will be attached to any subsequent notifications. The receiver is not obligated to provide these notifications."
                        }
                    },
                    "type": "object"
                }
            },
            "type": "object"
        },
        "Resource": {
            "description": "A known resource that the server is capable of reading.",
            "properties": {
                "_meta": {
                    "additionalProperties": {},
                    "description": "See [General fields: `_meta`](/specification/draft/basic/index#meta) for notes on `_meta` usage.",
                    "type": "object"
                },
                "annotations": {
                    "$ref": "#/$defs/Annotations",
                    "description": "Optional annotations for the client."
                },
                "description": {
                    "description": "A description of what this resource represents.\n\nThis can be used by clients to improve the LLM's understanding of available resources. It can be thought of like a \"hint\" to the model.",
                    "type": "string"
                },
                "icons": {
                    "description": "Optional set of sized icons that the client can display in a user interface.\n\nClients that support rendering icons MUST support at least the following MIME types:\n- `image/png` - PNG images (safe, universal compatibility)\n- `image/jpeg` (and `image/jpg`) - JPEG images (safe, universal compatibility)\n\nClients that support rendering icons SHOULD also support:\n- `image/svg+xml` - SVG images (scalable but requires security precautions)\n- `image/webp` - WebP images (modern, efficient format)",
                    "items": {
                        "$ref": "#/$defs/Icon"
                    },
                    "type": "array"
                },
                "mimeType": {
                    "description": "The MIME type of this resource, if known.",
                    "type": "string"
                },
                "name": {
                    "description": "Intended for programmatic or logical use, but used as a display name in past specs or fallback (if title isn't present).",
                    "type": "string"
                },
                "size": {
                    "description": "The size of the raw resource content, in bytes (i.e., before base64 encoding or any tokenization), if known.\n\nThis can be used by Hosts to display file sizes and estimate context window usage.",
                    "type": "integer"
                },
                "title": {
                    "description": "Intended for UI and end-user contexts — optimized to be human-readable and easily understood,\neven by those unfamiliar with domain-specific terminology.\n\nIf not provided, the name should be used for display (except for Tool,\nwhere `annotations.title` should be given precedence over using `name`,\nif present).",
                    "type": "string"
                },
                "uri": {
                    "description": "The URI of this resource.",
                    "format": "uri",
                    "type": "string"
                }
            },
            "required": [
                "name",
                "uri"
            ],
            "type": "object"
        },
        "ResourceContents": {
            "description": "The contents of a specific resource or sub-resource.",
            "properties": {
                "_meta": {
                    "additionalProperties": {},
                    "description": "See [General fields: `_meta`](/specification/draft/basic/index#meta) for notes on `_meta` usage.",
                    "type": "object"
                },
                "mimeType": {
                    "description": "The MIME type of this resource, if known.",
                    "type": "string"
                },
                "uri": {
                    "description": "The URI of this resource.",
                    "format": "uri",
                    "type": "string"
                }
            },
            "required": [
                "uri"
            ],
            "type": "object"
        },
        "ResourceLink": {
            "description": "A resource that the server is capable of reading, included in a prompt or tool call result.\n\nNote: resource links returned by tools are not guaranteed to appear in the results of `resources/list` requests.",
            "properties": {
                "_meta": {
                    "additionalProperties": {},
                    "description": "See [General fields: `_meta`](/specification/draft/basic/index#meta) for notes on `_meta` usage.",
                    "type": "object"
                },
                "annotations": {
                    "$ref": "#/$defs/Annotations",
                    "description": "Optional annotations for the client."
                },
                "description": {
                    "description": "A description of what this resource represents.\n\nThis can be used by clients to improve the LLM's understanding of available resources. It can be thought of like a \"hint\" to the model.",
                    "type": "string"
                },
                "icons": {
                    "description": "Optional set of sized icons that the client can display in a user interface.\n\nClients that support rendering icons MUST support at least the following MIME types:\n- `image/png` - PNG images (safe, universal compatibility)\n- `image/jpeg` (and `image/jpg`) - JPEG images (safe, universal compatibility)\n\nClients that support rendering icons SHOULD also support:\n- `image/svg+xml` - SVG images (scalable but requires security precautions)\n- `image/webp` - WebP images (modern, efficient format)",
                    "items": {
                        "$ref": "#/$defs/Icon"
                    },
                    "type": "array"
                },
                "mimeType": {
                    "description": "The MIME type of this resource, if known.",
                    "type": "string"
                },
                "name": {
                    "description": "Intended for programmatic or logical use, but used as a display name in past specs or fallback (if title isn't present).",
                    "type": "string"
                },
                "size": {
                    "description": "The size of the raw resource content, in bytes (i.e., before base64 encoding or any tokenization), if known.\n\nThis can be used by Hosts to display file sizes and estimate context window usage.",
                    "type": "integer"
                },
                "title": {
                    "description": "Intended for UI and end-user contexts — optimized to be human-readable and easily understood,\neven by those unfamiliar with domain-specific terminology.\n\nIf not provided, the name should be used for display (except for Tool,\nwhere `annotations.title` should be given precedence over using `name`,\nif present).",
                    "type": "string"
                },
                "type": {
                    "const": "resource_link",
                    "type": "string"
                },
                "uri": {
                    "description": "The URI of this resource.",
                    "format": "uri",
                    "type": "string"
                }
            },
            "required": [
                "name",
                "type",
                "uri"
            ],
            "type": "object"
        },
        "ResourceListChangedNotification": {
            "description": "An optional notification from the server to the client, informing it that the list of resources it can read from has changed. This may be issued by servers without any previous subscription from the client.",
            "properties": {
                "jsonrpc": {
                    "const": "2.0",
                    "type": "string"
                },
                "method": {
                    "const": "notifications/resources/list_changed",
                    "type": "string"
                },
                "params": {
                    "$ref": "#/definitions/NotificationParams"
                }
            },
            "required": [
                "jsonrpc",
                "method"
            ],
            "type": "object"
        },
        "ResourceRequestParams": {
            "description": "Common parameters when working with resources.",
            "properties": {
                "_meta": {
                    "additionalProperties": {},
                    "description": "See [General fields: `_meta`](/specification/draft/basic/index#meta) for notes on `_meta` usage.",
                    "properties": {
                        "progressToken": {
                            "$ref": "#/definitions/ProgressToken",
                            "description": "If specified, the caller is requesting out-of-band progress notifications for this request (as represented by notifications/progress). The value of this parameter is an opaque token that will be attached to any subsequent notifications. The receiver is not obligated to provide these notifications."
                        }
                    },
                    "type": "object"
                },
                "uri": {
                    "description": "The URI of the resource. The URI can use any protocol; it is up to the server how to interpret it.",
                    "format": "uri",
                    "type": "string"
                }
            },
            "required": [
                "uri"
            ],
            "type": "object"
        },
        "ResourceTemplate": {
            "description": "A template description for resources available on the server.",
            "properties": {
                "_meta": {
                    "additionalProperties": {},
                    "description": "See [General fields: `_meta`](/specification/draft/basic/index#meta) for notes on `_meta` usage.",
                    "type": "object"
                },
                "annotations": {
                    "$ref": "#/$defs/Annotations",
                    "description": "Optional annotations for the client."
                },
                "description": {
                    "description": "A description of what this template is for.\n\nThis can be used by clients to improve the LLM's understanding of available resources. It can be thought of like a \"hint\" to the model.",
                    "type": "string"
                },
                "icons": {
                    "description": "Optional set of sized icons that the client can display in a user interface.\n\nClients that support rendering icons MUST support at least the following MIME types:\n- `image/png` - PNG images (safe, universal compatibility)\n- `image/jpeg` (and `image/jpg`) - JPEG images (safe, universal compatibility)\n\nClients that support rendering icons SHOULD also support:\n- `image/svg+xml` - SVG images (scalable but requires security precautions)\n- `image/webp` - WebP images (modern, efficient format)",
                    "items": {
                        "$ref": "#/$defs/Icon"
                    },
                    "type": "array"
                },
                "mimeType": {
                    "description": "The MIME type for all resources that match this template. This should only be included if all resources matching this template have the same type.",
                    "type": "string"
                },
                "name": {
                    "description": "Intended for programmatic or logical use, but used as a display name in past specs or fallback (if title isn't present).",
                    "type": "string"
                },
                "title": {
                    "description": "Intended for UI and end-user contexts — optimized to be human-readable and easily understood,\neven by those unfamiliar with domain-specific terminology.\n\nIf not provided, the name should be used for display (except for Tool,\nwhere `annotations.title` should be given precedence over using `name`,\nif present).",
                    "type": "string"
                },
                "uriTemplate": {
                    "description": "A URI template (according to RFC 6570) that can be used to construct resource URIs.",
                    "format": "uri-template",
                    "type": "string"
                }
            },
            "required": [
                "name",
                "uriTemplate"
            ],
            "type": "object"
        },
        "ResourceTemplateReference": {
            "description": "A reference to a resource or resource template definition.",
            "properties": {
                "type": {
                    "const": "ref/resource",
                    "type": "string"
                },
                "uri": {
                    "description": "The URI or URI template of the resource.",
                    "format": "uri-template",
                    "type": "string"
                }
            },
            "required": [
                "type",
                "uri"
            ],
            "type": "object"
        },
        "ResourceUpdatedNotification": {
            "description": "A notification from the server to the client, informing it that a resource has changed and may need to be read again. This should only be sent if the client previously sent a resources/subscribe request.",
            "properties": {
                "jsonrpc": {
                    "const": "2.0",
                    "type": "string"
                },
                "method": {
                    "const": "notifications/resources/updated",
                    "type": "string"
                },
                "params": {
                    "$ref": "#/definitions/ResourceUpdatedNotificationParams"
                }
            },
            "required": [
                "jsonrpc",
                "method",
                "params"
            ],
            "type": "object"
        },
        "ResourceUpdatedNotificationParams": {
            "description": "Parameters for a `notifications/resources/updated` notification.",
            "properties": {
                "_meta": {
                    "additionalProperties": {},
                    "description": "See [General fields: `_meta`](/specification/draft/basic/index#meta) for notes on `_meta` usage.",
                    "type": "object"
                },
                "uri": {
                    "description": "The URI of the resource that has been updated. This might be a sub-resource of the one that the client actually subscribed to.",
                    "format": "uri",
                    "type": "string"
                }
            },
            "required": [
                "uri"
            ],
            "type": "object"
        },
        "Result": {
            "additionalProperties": {},
            "properties": {
                "_meta": {
                    "additionalProperties": {},
                    "description": "See [General fields: `_meta`](/specification/draft/basic/index#meta) for notes on `_meta` usage.",
                    "type": "object"
                }
            },
            "type": "object"
        },
        "Role": {
            "description": "The sender or recipient of messages and data in a conversation.",
            "enum": [
                "assistant",
                "user"
            ],
            "type": "string"
        },
        "Root": {
            "description": "Represents a root directory or file that the server can operate on.",
            "properties": {
                "_meta": {
                    "additionalProperties": {},
                    "description": "See [General fields: `_meta`](/specification/draft/basic/index#meta) for notes on `_meta` usage.",
                    "type": "object"
                },
                "name": {
                    "description": "An optional name for the root. This can be used to provide a human-readable\nidentifier for the root, which may be useful for display purposes or for\nreferencing the root in other parts of the application.",
                    "type": "string"
                },
                "uri": {
                    "description": "The URI identifying the root. This *must* start with file:// for now.\nThis restriction may be relaxed in future versions of the protocol to allow\nother URI schemes.",
                    "format": "uri",
                    "type": "string"
                }
            },
            "required": [
                "uri"
            ],
            "type": "object"
        },
        "RootsListChangedNotification": {
            "description": "A notification from the client to the server, informing it that the list of roots has changed.\nThis notification should be sent whenever the client adds, removes, or modifies any root.\nThe server should then request an updated list of roots using the ListRootsRequest.",
            "properties": {
                "jsonrpc": {
                    "const": "2.0",
                    "type": "string"
                },
                "method": {
                    "const": "notifications/roots/list_changed",
                    "type": "string"
                },
                "params": {
                    "$ref": "#/definitions/NotificationParams"
                }
            },
            "required": [
                "jsonrpc",
                "method"
            ],
            "type": "object"
        },
        "SamplingMessage": {
            "description": "Describes a message issued to or received from an LLM API.",
            "properties": {
                "content": {
                    "anyOf": [
                        {
                            "$ref": "#/$defs/TextContent"
                        },
                        {
                            "$ref": "#/$defs/ImageContent"
                        },
                        {
                            "$ref": "#/$defs/AudioContent"
                        }
                    ]
                },
                "role": {
                    "$ref": "#/$defs/Role"
                }
            },
            "required": [
                "content",
                "role"
            ],
            "type": "object"
        },
        "ServerCapabilities": {
            "description": "Capabilities that a server may support. Known capabilities are defined here, in this schema, but this is not a closed set: any server can define its own, additional capabilities.",
            "properties": {
                "completions": {
                    "additionalProperties": true,
                    "description": "Present if the server supports argument autocompletion suggestions.",
                    "properties": {},
                    "type": "object"
                },
                "experimental": {
                    "additionalProperties": {
                        "additionalProperties": true,
                        "properties": {},
                        "type": "object"
                    },
                    "description": "Experimental, non-standard capabilities that the server supports.",
                    "type": "object"
                },
                "logging": {
                    "additionalProperties": true,
                    "description": "Present if the server supports sending log messages to the client.",
                    "properties": {},
                    "type": "object"
                },
                "prompts": {
                    "description": "Present if the server offers any prompt templates.",
                    "properties": {
                        "listChanged": {
                            "description": "Whether this server supports notifications for changes to the prompt list.",
                            "type": "boolean"
                        }
                    },
                    "type": "object"
                },
                "resources": {
                    "description": "Present if the server offers any resources to read.",
                    "properties": {
                        "listChanged": {
                            "description": "Whether this server supports notifications for changes to the resource list.",
                            "type": "boolean"
                        },
                        "subscribe": {
                            "description": "Whether this server supports subscribing to resource updates.",
                            "type": "boolean"
                        }
                    },
                    "type": "object"
                },
                "tools": {
                    "description": "Present if the server offers any tools to call.",
                    "properties": {
                        "listChanged": {
                            "description": "Whether this server supports notifications for changes to the tool list.",
                            "type": "boolean"
                        }
                    },
                    "type": "object"
                }
            },
            "type": "object"
        },
        "ServerNotification": {
            "anyOf": [
                {
                    "$ref": "#/$defs/CancelledNotification"
                },
                {
                    "$ref": "#/$defs/ProgressNotification"
                },
                {
                    "$ref": "#/$defs/ResourceListChangedNotification"
                },
                {
                    "$ref": "#/$defs/ResourceUpdatedNotification"
                },
                {
                    "$ref": "#/$defs/PromptListChangedNotification"
                },
                {
                    "$ref": "#/$defs/ToolListChangedNotification"
                },
                {
                    "$ref": "#/$defs/LoggingMessageNotification"
                }
            ]
        },
        "ServerRequest": {
            "anyOf": [
                {
                    "$ref": "#/$defs/PingRequest"
                },
                {
                    "$ref": "#/$defs/CreateMessageRequest"
                },
                {
                    "$ref": "#/$defs/ListRootsRequest"
                },
                {
                    "$ref": "#/$defs/ElicitRequest"
                }
            ]
        },
        "ServerResult": {
            "anyOf": [
                {
                    "$ref": "#/$defs/Result"
                },
                {
                    "$ref": "#/$defs/InitializeResult"
                },
                {
                    "$ref": "#/$defs/ListResourcesResult"
                },
                {
                    "$ref": "#/$defs/ListResourceTemplatesResult"
                },
                {
                    "$ref": "#/$defs/ReadResourceResult"
                },
                {
                    "$ref": "#/$defs/ListPromptsResult"
                },
                {
                    "$ref": "#/$defs/GetPromptResult"
                },
                {
                    "$ref": "#/$defs/ListToolsResult"
                },
                {
                    "$ref": "#/$defs/CallToolResult"
                },
                {
                    "$ref": "#/$defs/CompleteResult"
                }
            ]
        },
        "SetLevelRequest": {
            "description": "A request from the client to the server, to enable or adjust logging.",
            "properties": {
                "id": {
                    "$ref": "#/$defs/RequestId"
                },
                "jsonrpc": {
                    "const": "2.0",
                    "type": "string"
                },
                "method": {
                    "const": "logging/setLevel",
                    "type": "string"
                },
                "params": {
<<<<<<< HEAD
                    "properties": {
                        "level": {
                            "$ref": "#/$defs/LoggingLevel",
                            "description": "The level of logging that the client wants to receive from the server. The server should send all logs at this level and higher (i.e., more severe) to the client as notifications/message."
                        }
                    },
                    "required": [
                        "level"
                    ],
                    "type": "object"
=======
                    "$ref": "#/definitions/SetLevelRequestParams"
>>>>>>> 21cb061d
                }
            },
            "required": [
                "id",
                "jsonrpc",
                "method",
                "params"
            ],
            "type": "object"
        },
        "SetLevelRequestParams": {
            "description": "Parameters for a `logging/setLevel` request.",
            "properties": {
                "_meta": {
                    "additionalProperties": {},
                    "description": "See [General fields: `_meta`](/specification/draft/basic/index#meta) for notes on `_meta` usage.",
                    "properties": {
                        "progressToken": {
                            "$ref": "#/definitions/ProgressToken",
                            "description": "If specified, the caller is requesting out-of-band progress notifications for this request (as represented by notifications/progress). The value of this parameter is an opaque token that will be attached to any subsequent notifications. The receiver is not obligated to provide these notifications."
                        }
                    },
                    "type": "object"
                },
                "level": {
                    "$ref": "#/definitions/LoggingLevel",
                    "description": "The level of logging that the client wants to receive from the server. The server should send all logs at this level and higher (i.e., more severe) to the client as notifications/message."
                }
            },
            "required": [
                "level"
            ],
            "type": "object"
        },
        "StringSchema": {
            "properties": {
                "default": {
                    "type": "string"
                },
                "description": {
                    "type": "string"
                },
                "format": {
                    "enum": [
                        "date",
                        "date-time",
                        "email",
                        "uri"
                    ],
                    "type": "string"
                },
                "maxLength": {
                    "type": "integer"
                },
                "minLength": {
                    "type": "integer"
                },
                "title": {
                    "type": "string"
                },
                "type": {
                    "const": "string",
                    "type": "string"
                }
            },
            "required": [
                "type"
            ],
            "type": "object"
        },
        "SubscribeRequest": {
            "description": "Sent from the client to request resources/updated notifications from the server whenever a particular resource changes.",
            "properties": {
                "id": {
                    "$ref": "#/$defs/RequestId"
                },
                "jsonrpc": {
                    "const": "2.0",
                    "type": "string"
                },
                "method": {
                    "const": "resources/subscribe",
                    "type": "string"
                },
                "params": {
                    "$ref": "#/definitions/SubscribeRequestParams"
                }
            },
            "required": [
                "id",
                "jsonrpc",
                "method",
                "params"
            ],
            "type": "object"
        },
        "SubscribeRequestParams": {
            "description": "Parameters for a `resources/subscribe` request.",
            "properties": {
                "_meta": {
                    "additionalProperties": {},
                    "description": "See [General fields: `_meta`](/specification/draft/basic/index#meta) for notes on `_meta` usage.",
                    "properties": {
                        "progressToken": {
                            "$ref": "#/definitions/ProgressToken",
                            "description": "If specified, the caller is requesting out-of-band progress notifications for this request (as represented by notifications/progress). The value of this parameter is an opaque token that will be attached to any subsequent notifications. The receiver is not obligated to provide these notifications."
                        }
                    },
                    "type": "object"
                },
                "uri": {
                    "description": "The URI of the resource. The URI can use any protocol; it is up to the server how to interpret it.",
                    "format": "uri",
                    "type": "string"
                }
            },
            "required": [
                "uri"
            ],
            "type": "object"
        },
        "TextContent": {
            "description": "Text provided to or from an LLM.",
            "properties": {
                "_meta": {
                    "additionalProperties": {},
                    "description": "See [General fields: `_meta`](/specification/draft/basic/index#meta) for notes on `_meta` usage.",
                    "type": "object"
                },
                "annotations": {
                    "$ref": "#/$defs/Annotations",
                    "description": "Optional annotations for the client."
                },
                "text": {
                    "description": "The text content of the message.",
                    "type": "string"
                },
                "type": {
                    "const": "text",
                    "type": "string"
                }
            },
            "required": [
                "text",
                "type"
            ],
            "type": "object"
        },
        "TextResourceContents": {
            "properties": {
                "_meta": {
                    "additionalProperties": {},
                    "description": "See [General fields: `_meta`](/specification/draft/basic/index#meta) for notes on `_meta` usage.",
                    "type": "object"
                },
                "mimeType": {
                    "description": "The MIME type of this resource, if known.",
                    "type": "string"
                },
                "text": {
                    "description": "The text of the item. This must only be set if the item can actually be represented as text (not binary data).",
                    "type": "string"
                },
                "uri": {
                    "description": "The URI of this resource.",
                    "format": "uri",
                    "type": "string"
                }
            },
            "required": [
                "text",
                "uri"
            ],
            "type": "object"
        },
        "Tool": {
            "description": "Definition for a tool the client can call.",
            "properties": {
                "_meta": {
                    "additionalProperties": {},
                    "description": "See [General fields: `_meta`](/specification/draft/basic/index#meta) for notes on `_meta` usage.",
                    "type": "object"
                },
                "annotations": {
                    "$ref": "#/$defs/ToolAnnotations",
                    "description": "Optional additional tool information.\n\nDisplay name precedence order is: title, annotations.title, then name."
                },
                "description": {
                    "description": "A human-readable description of the tool.\n\nThis can be used by clients to improve the LLM's understanding of available tools. It can be thought of like a \"hint\" to the model.",
                    "type": "string"
                },
                "icons": {
                    "description": "Optional set of sized icons that the client can display in a user interface.\n\nClients that support rendering icons MUST support at least the following MIME types:\n- `image/png` - PNG images (safe, universal compatibility)\n- `image/jpeg` (and `image/jpg`) - JPEG images (safe, universal compatibility)\n\nClients that support rendering icons SHOULD also support:\n- `image/svg+xml` - SVG images (scalable but requires security precautions)\n- `image/webp` - WebP images (modern, efficient format)",
                    "items": {
                        "$ref": "#/$defs/Icon"
                    },
                    "type": "array"
                },
                "inputSchema": {
                    "description": "A JSON Schema object defining the expected parameters for the tool.",
                    "properties": {
                        "$schema": {
                            "type": "string"
                        },
                        "properties": {
                            "additionalProperties": {
                                "additionalProperties": true,
                                "properties": {},
                                "type": "object"
                            },
                            "type": "object"
                        },
                        "required": {
                            "items": {
                                "type": "string"
                            },
                            "type": "array"
                        },
                        "type": {
                            "const": "object",
                            "type": "string"
                        }
                    },
                    "required": [
                        "type"
                    ],
                    "type": "object"
                },
                "name": {
                    "description": "Intended for programmatic or logical use, but used as a display name in past specs or fallback (if title isn't present).",
                    "type": "string"
                },
                "outputSchema": {
                    "description": "An optional JSON Schema object defining the structure of the tool's output returned in\nthe structuredContent field of a CallToolResult.\n\nDefaults to JSON Schema 2020-12 when no explicit $schema is provided.\nCurrently restricted to type: \"object\" at the root level.",
                    "properties": {
                        "$schema": {
                            "type": "string"
                        },
                        "properties": {
                            "additionalProperties": {
                                "additionalProperties": true,
                                "properties": {},
                                "type": "object"
                            },
                            "type": "object"
                        },
                        "required": {
                            "items": {
                                "type": "string"
                            },
                            "type": "array"
                        },
                        "type": {
                            "const": "object",
                            "type": "string"
                        }
                    },
                    "required": [
                        "type"
                    ],
                    "type": "object"
                },
                "title": {
                    "description": "Intended for UI and end-user contexts — optimized to be human-readable and easily understood,\neven by those unfamiliar with domain-specific terminology.\n\nIf not provided, the name should be used for display (except for Tool,\nwhere `annotations.title` should be given precedence over using `name`,\nif present).",
                    "type": "string"
                }
            },
            "required": [
                "inputSchema",
                "name"
            ],
            "type": "object"
        },
        "ToolAnnotations": {
            "description": "Additional properties describing a Tool to clients.\n\nNOTE: all properties in ToolAnnotations are **hints**.\nThey are not guaranteed to provide a faithful description of\ntool behavior (including descriptive properties like `title`).\n\nClients should never make tool use decisions based on ToolAnnotations\nreceived from untrusted servers.",
            "properties": {
                "destructiveHint": {
                    "description": "If true, the tool may perform destructive updates to its environment.\nIf false, the tool performs only additive updates.\n\n(This property is meaningful only when `readOnlyHint == false`)\n\nDefault: true",
                    "type": "boolean"
                },
                "idempotentHint": {
                    "description": "If true, calling the tool repeatedly with the same arguments\nwill have no additional effect on its environment.\n\n(This property is meaningful only when `readOnlyHint == false`)\n\nDefault: false",
                    "type": "boolean"
                },
                "openWorldHint": {
                    "description": "If true, this tool may interact with an \"open world\" of external\nentities. If false, the tool's domain of interaction is closed.\nFor example, the world of a web search tool is open, whereas that\nof a memory tool is not.\n\nDefault: true",
                    "type": "boolean"
                },
                "readOnlyHint": {
                    "description": "If true, the tool does not modify its environment.\n\nDefault: false",
                    "type": "boolean"
                },
                "title": {
                    "description": "A human-readable title for the tool.",
                    "type": "string"
                }
            },
            "type": "object"
        },
        "ToolListChangedNotification": {
            "description": "An optional notification from the server to the client, informing it that the list of tools it offers has changed. This may be issued by servers without any previous subscription from the client.",
            "properties": {
                "jsonrpc": {
                    "const": "2.0",
                    "type": "string"
                },
                "method": {
                    "const": "notifications/tools/list_changed",
                    "type": "string"
                },
                "params": {
                    "$ref": "#/definitions/NotificationParams"
                }
            },
            "required": [
                "jsonrpc",
                "method"
            ],
            "type": "object"
        },
        "UnsubscribeRequest": {
            "description": "Sent from the client to request cancellation of resources/updated notifications from the server. This should follow a previous resources/subscribe request.",
            "properties": {
                "id": {
                    "$ref": "#/$defs/RequestId"
                },
                "jsonrpc": {
                    "const": "2.0",
                    "type": "string"
                },
                "method": {
                    "const": "resources/unsubscribe",
                    "type": "string"
                },
                "params": {
                    "$ref": "#/definitions/UnsubscribeRequestParams"
                }
            },
            "required": [
                "id",
                "jsonrpc",
                "method",
                "params"
            ],
            "type": "object"
        },
        "UnsubscribeRequestParams": {
            "description": "Parameters for a `resources/unsubscribe` request.",
            "properties": {
                "_meta": {
                    "additionalProperties": {},
                    "description": "See [General fields: `_meta`](/specification/draft/basic/index#meta) for notes on `_meta` usage.",
                    "properties": {
                        "progressToken": {
                            "$ref": "#/definitions/ProgressToken",
                            "description": "If specified, the caller is requesting out-of-band progress notifications for this request (as represented by notifications/progress). The value of this parameter is an opaque token that will be attached to any subsequent notifications. The receiver is not obligated to provide these notifications."
                        }
                    },
                    "type": "object"
                },
                "uri": {
                    "description": "The URI of the resource. The URI can use any protocol; it is up to the server how to interpret it.",
                    "format": "uri",
                    "type": "string"
                }
            },
            "required": [
                "uri"
            ],
            "type": "object"
        }
    }
}<|MERGE_RESOLUTION|>--- conflicted
+++ resolved
@@ -138,7 +138,7 @@
                     "type": "string"
                 },
                 "params": {
-                    "$ref": "#/definitions/CallToolRequestParams"
+                    "$ref": "#/$defs/CallToolRequestParams"
                 }
             },
             "required": [
@@ -157,7 +157,7 @@
                     "description": "See [General fields: `_meta`](/specification/draft/basic/index#meta) for notes on `_meta` usage.",
                     "properties": {
                         "progressToken": {
-                            "$ref": "#/definitions/ProgressToken",
+                            "$ref": "#/$defs/ProgressToken",
                             "description": "If specified, the caller is requesting out-of-band progress notifications for this request (as represented by notifications/progress). The value of this parameter is an opaque token that will be attached to any subsequent notifications. The receiver is not obligated to provide these notifications."
                         }
                     },
@@ -220,24 +220,7 @@
                     "type": "string"
                 },
                 "params": {
-<<<<<<< HEAD
-                    "properties": {
-                        "reason": {
-                            "description": "An optional string describing the reason for the cancellation. This MAY be logged or presented to the user.",
-                            "type": "string"
-                        },
-                        "requestId": {
-                            "$ref": "#/$defs/RequestId",
-                            "description": "The ID of the request to cancel.\n\nThis MUST correspond to the ID of a request previously issued in the same direction."
-                        }
-                    },
-                    "required": [
-                        "requestId"
-                    ],
-                    "type": "object"
-=======
-                    "$ref": "#/definitions/CancelledNotificationParams"
->>>>>>> 21cb061d
+                    "$ref": "#/$defs/CancelledNotificationParams"
                 }
             },
             "required": [
@@ -260,7 +243,7 @@
                     "type": "string"
                 },
                 "requestId": {
-                    "$ref": "#/definitions/RequestId",
+                    "$ref": "#/$defs/RequestId",
                     "description": "The ID of the request to cancel.\n\nThis MUST correspond to the ID of a request previously issued in the same direction."
                 }
             },
@@ -396,7 +379,7 @@
                     "type": "string"
                 },
                 "params": {
-                    "$ref": "#/definitions/CompleteRequestParams"
+                    "$ref": "#/$defs/CompleteRequestParams"
                 }
             },
             "required": [
@@ -415,7 +398,7 @@
                     "description": "See [General fields: `_meta`](/specification/draft/basic/index#meta) for notes on `_meta` usage.",
                     "properties": {
                         "progressToken": {
-                            "$ref": "#/definitions/ProgressToken",
+                            "$ref": "#/$defs/ProgressToken",
                             "description": "If specified, the caller is requesting out-of-band progress notifications for this request (as represented by notifications/progress). The value of this parameter is an opaque token that will be attached to any subsequent notifications. The receiver is not obligated to provide these notifications."
                         }
                     },
@@ -428,21 +411,9 @@
                             "description": "The name of the argument",
                             "type": "string"
                         },
-<<<<<<< HEAD
-                        "ref": {
-                            "anyOf": [
-                                {
-                                    "$ref": "#/$defs/PromptReference"
-                                },
-                                {
-                                    "$ref": "#/$defs/ResourceTemplateReference"
-                                }
-                            ]
-=======
                         "value": {
                             "description": "The value of the argument to use for completion matching.",
                             "type": "string"
->>>>>>> 21cb061d
                         }
                     },
                     "required": [
@@ -467,10 +438,10 @@
                 "ref": {
                     "anyOf": [
                         {
-                            "$ref": "#/definitions/PromptReference"
+                            "$ref": "#/$defs/PromptReference"
                         },
                         {
-                            "$ref": "#/definitions/ResourceTemplateReference"
+                            "$ref": "#/$defs/ResourceTemplateReference"
                         }
                     ]
                 }
@@ -552,7 +523,7 @@
                     "type": "string"
                 },
                 "params": {
-                    "$ref": "#/definitions/CreateMessageRequestParams"
+                    "$ref": "#/$defs/CreateMessageRequestParams"
                 }
             },
             "required": [
@@ -570,53 +541,9 @@
                     "additionalProperties": {},
                     "description": "See [General fields: `_meta`](/specification/draft/basic/index#meta) for notes on `_meta` usage.",
                     "properties": {
-<<<<<<< HEAD
-                        "includeContext": {
-                            "description": "A request to include context from one or more MCP servers (including the caller), to be attached to the prompt. The client MAY ignore this request.",
-                            "enum": [
-                                "allServers",
-                                "none",
-                                "thisServer"
-                            ],
-                            "type": "string"
-                        },
-                        "maxTokens": {
-                            "description": "The requested maximum number of tokens to sample (to prevent runaway completions).\n\nThe client MAY choose to sample fewer tokens than the requested maximum.",
-                            "type": "integer"
-                        },
-                        "messages": {
-                            "items": {
-                                "$ref": "#/$defs/SamplingMessage"
-                            },
-                            "type": "array"
-                        },
-                        "metadata": {
-                            "additionalProperties": true,
-                            "description": "Optional metadata to pass through to the LLM provider. The format of this metadata is provider-specific.",
-                            "properties": {},
-                            "type": "object"
-                        },
-                        "modelPreferences": {
-                            "$ref": "#/$defs/ModelPreferences",
-                            "description": "The server's preferences for which model to select. The client MAY ignore these preferences."
-                        },
-                        "stopSequences": {
-                            "items": {
-                                "type": "string"
-                            },
-                            "type": "array"
-                        },
-                        "systemPrompt": {
-                            "description": "An optional system prompt the server wants to use for sampling. The client MAY modify or omit this prompt.",
-                            "type": "string"
-                        },
-                        "temperature": {
-                            "type": "number"
-=======
                         "progressToken": {
-                            "$ref": "#/definitions/ProgressToken",
+                            "$ref": "#/$defs/ProgressToken",
                             "description": "If specified, the caller is requesting out-of-band progress notifications for this request (as represented by notifications/progress). The value of this parameter is an opaque token that will be attached to any subsequent notifications. The receiver is not obligated to provide these notifications."
->>>>>>> 21cb061d
                         }
                     },
                     "type": "object"
@@ -636,7 +563,7 @@
                 },
                 "messages": {
                     "items": {
-                        "$ref": "#/definitions/SamplingMessage"
+                        "$ref": "#/$defs/SamplingMessage"
                     },
                     "type": "array"
                 },
@@ -647,7 +574,7 @@
                     "type": "object"
                 },
                 "modelPreferences": {
-                    "$ref": "#/definitions/ModelPreferences",
+                    "$ref": "#/$defs/ModelPreferences",
                     "description": "The server's preferences for which model to select. The client MAY ignore these preferences."
                 },
                 "stopSequences": {
@@ -729,7 +656,7 @@
                     "type": "string"
                 },
                 "params": {
-                    "$ref": "#/definitions/ElicitRequestParams"
+                    "$ref": "#/$defs/ElicitRequestParams"
                 }
             },
             "required": [
@@ -747,36 +674,8 @@
                     "additionalProperties": {},
                     "description": "See [General fields: `_meta`](/specification/draft/basic/index#meta) for notes on `_meta` usage.",
                     "properties": {
-<<<<<<< HEAD
-                        "message": {
-                            "description": "The message to present to the user.",
-                            "type": "string"
-                        },
-                        "requestedSchema": {
-                            "description": "A restricted subset of JSON Schema.\nOnly top-level properties are allowed, without nesting.",
-                            "properties": {
-                                "$schema": {
-                                    "type": "string"
-                                },
-                                "properties": {
-                                    "additionalProperties": {
-                                        "$ref": "#/$defs/PrimitiveSchemaDefinition"
-                                    },
-                                    "type": "object"
-                                },
-                                "required": {
-                                    "items": {
-                                        "type": "string"
-                                    },
-                                    "type": "array"
-                                },
-                                "type": {
-                                    "const": "object",
-                                    "type": "string"
-                                }
-=======
                         "progressToken": {
-                            "$ref": "#/definitions/ProgressToken",
+                            "$ref": "#/$defs/ProgressToken",
                             "description": "If specified, the caller is requesting out-of-band progress notifications for this request (as represented by notifications/progress). The value of this parameter is an opaque token that will be attached to any subsequent notifications. The receiver is not obligated to provide these notifications."
                         }
                     },
@@ -789,10 +688,12 @@
                 "requestedSchema": {
                     "description": "A restricted subset of JSON Schema.\nOnly top-level properties are allowed, without nesting.",
                     "properties": {
+                        "$schema": {
+                            "type": "string"
+                        },
                         "properties": {
                             "additionalProperties": {
-                                "$ref": "#/definitions/PrimitiveSchemaDefinition"
->>>>>>> 21cb061d
+                                "$ref": "#/$defs/PrimitiveSchemaDefinition"
                             },
                             "type": "object"
                         },
@@ -959,7 +860,7 @@
                     "type": "string"
                 },
                 "params": {
-                    "$ref": "#/definitions/GetPromptRequestParams"
+                    "$ref": "#/$defs/GetPromptRequestParams"
                 }
             },
             "required": [
@@ -978,7 +879,7 @@
                     "description": "See [General fields: `_meta`](/specification/draft/basic/index#meta) for notes on `_meta` usage.",
                     "properties": {
                         "progressToken": {
-                            "$ref": "#/definitions/ProgressToken",
+                            "$ref": "#/$defs/ProgressToken",
                             "description": "If specified, the caller is requesting out-of-band progress notifications for this request (as represented by notifications/progress). The value of this parameter is an opaque token that will be attached to any subsequent notifications. The receiver is not obligated to provide these notifications."
                         }
                     },
@@ -1152,28 +1053,7 @@
                     "type": "string"
                 },
                 "params": {
-<<<<<<< HEAD
-                    "properties": {
-                        "capabilities": {
-                            "$ref": "#/$defs/ClientCapabilities"
-                        },
-                        "clientInfo": {
-                            "$ref": "#/$defs/Implementation"
-                        },
-                        "protocolVersion": {
-                            "description": "The latest version of the Model Context Protocol that the client supports. The client MAY decide to support older versions as well.",
-                            "type": "string"
-                        }
-                    },
-                    "required": [
-                        "capabilities",
-                        "clientInfo",
-                        "protocolVersion"
-                    ],
-                    "type": "object"
-=======
-                    "$ref": "#/definitions/InitializeRequestParams"
->>>>>>> 21cb061d
+                    "$ref": "#/$defs/InitializeRequestParams"
                 }
             },
             "required": [
@@ -1192,17 +1072,17 @@
                     "description": "See [General fields: `_meta`](/specification/draft/basic/index#meta) for notes on `_meta` usage.",
                     "properties": {
                         "progressToken": {
-                            "$ref": "#/definitions/ProgressToken",
+                            "$ref": "#/$defs/ProgressToken",
                             "description": "If specified, the caller is requesting out-of-band progress notifications for this request (as represented by notifications/progress). The value of this parameter is an opaque token that will be attached to any subsequent notifications. The receiver is not obligated to provide these notifications."
                         }
                     },
                     "type": "object"
                 },
                 "capabilities": {
-                    "$ref": "#/definitions/ClientCapabilities"
+                    "$ref": "#/$defs/ClientCapabilities"
                 },
                 "clientInfo": {
-                    "$ref": "#/definitions/Implementation"
+                    "$ref": "#/$defs/Implementation"
                 },
                 "protocolVersion": {
                     "description": "The latest version of the Model Context Protocol that the client supports. The client MAY decide to support older versions as well.",
@@ -1258,7 +1138,7 @@
                     "type": "string"
                 },
                 "params": {
-                    "$ref": "#/definitions/NotificationParams"
+                    "$ref": "#/$defs/NotificationParams"
                 }
             },
             "required": [
@@ -1341,22 +1221,6 @@
                 },
                 "params": {
                     "additionalProperties": {},
-<<<<<<< HEAD
-                    "properties": {
-                        "_meta": {
-                            "additionalProperties": {},
-                            "description": "See [General fields: `_meta`](/specification/draft/basic/index#meta) for notes on `_meta` usage.",
-                            "properties": {
-                                "progressToken": {
-                                    "$ref": "#/$defs/ProgressToken",
-                                    "description": "If specified, the caller is requesting out-of-band progress notifications for this request (as represented by notifications/progress). The value of this parameter is an opaque token that will be attached to any subsequent notifications. The receiver is not obligated to provide these notifications."
-                                }
-                            },
-                            "type": "object"
-                        }
-                    },
-=======
->>>>>>> 21cb061d
                     "type": "object"
                 }
             },
@@ -1403,7 +1267,7 @@
                     "type": "string"
                 },
                 "params": {
-                    "$ref": "#/definitions/PaginatedRequestParams"
+                    "$ref": "#/$defs/PaginatedRequestParams"
                 }
             },
             "required": [
@@ -1452,7 +1316,7 @@
                     "type": "string"
                 },
                 "params": {
-                    "$ref": "#/definitions/PaginatedRequestParams"
+                    "$ref": "#/$defs/PaginatedRequestParams"
                 }
             },
             "required": [
@@ -1501,7 +1365,7 @@
                     "type": "string"
                 },
                 "params": {
-                    "$ref": "#/definitions/PaginatedRequestParams"
+                    "$ref": "#/$defs/PaginatedRequestParams"
                 }
             },
             "required": [
@@ -1550,25 +1414,7 @@
                     "type": "string"
                 },
                 "params": {
-<<<<<<< HEAD
-                    "additionalProperties": {},
-                    "properties": {
-                        "_meta": {
-                            "additionalProperties": {},
-                            "description": "See [General fields: `_meta`](/specification/draft/basic/index#meta) for notes on `_meta` usage.",
-                            "properties": {
-                                "progressToken": {
-                                    "$ref": "#/$defs/ProgressToken",
-                                    "description": "If specified, the caller is requesting out-of-band progress notifications for this request (as represented by notifications/progress). The value of this parameter is an opaque token that will be attached to any subsequent notifications. The receiver is not obligated to provide these notifications."
-                                }
-                            },
-                            "type": "object"
-                        }
-                    },
-                    "type": "object"
-=======
-                    "$ref": "#/definitions/RequestParams"
->>>>>>> 21cb061d
+                    "$ref": "#/$defs/RequestParams"
                 }
             },
             "required": [
@@ -1613,7 +1459,7 @@
                     "type": "string"
                 },
                 "params": {
-                    "$ref": "#/definitions/PaginatedRequestParams"
+                    "$ref": "#/$defs/PaginatedRequestParams"
                 }
             },
             "required": [
@@ -1673,28 +1519,7 @@
                     "type": "string"
                 },
                 "params": {
-<<<<<<< HEAD
-                    "properties": {
-                        "data": {
-                            "description": "The data to be logged, such as a string message or an object. Any JSON serializable type is allowed here."
-                        },
-                        "level": {
-                            "$ref": "#/$defs/LoggingLevel",
-                            "description": "The severity of this log message."
-                        },
-                        "logger": {
-                            "description": "An optional name of the logger issuing this message.",
-                            "type": "string"
-                        }
-                    },
-                    "required": [
-                        "data",
-                        "level"
-                    ],
-                    "type": "object"
-=======
-                    "$ref": "#/definitions/LoggingMessageNotificationParams"
->>>>>>> 21cb061d
+                    "$ref": "#/$defs/LoggingMessageNotificationParams"
                 }
             },
             "required": [
@@ -1716,7 +1541,7 @@
                     "description": "The data to be logged, such as a string message or an object. Any JSON serializable type is allowed here."
                 },
                 "level": {
-                    "$ref": "#/definitions/LoggingLevel",
+                    "$ref": "#/$defs/LoggingLevel",
                     "description": "The severity of this log message."
                 },
                 "logger": {
@@ -1839,7 +1664,7 @@
                     "type": "string"
                 },
                 "params": {
-                    "$ref": "#/definitions/PaginatedRequestParams"
+                    "$ref": "#/$defs/PaginatedRequestParams"
                 }
             },
             "required": [
@@ -1857,7 +1682,7 @@
                     "description": "See [General fields: `_meta`](/specification/draft/basic/index#meta) for notes on `_meta` usage.",
                     "properties": {
                         "progressToken": {
-                            "$ref": "#/definitions/ProgressToken",
+                            "$ref": "#/$defs/ProgressToken",
                             "description": "If specified, the caller is requesting out-of-band progress notifications for this request (as represented by notifications/progress). The value of this parameter is an opaque token that will be attached to any subsequent notifications. The receiver is not obligated to provide these notifications."
                         }
                     },
@@ -1899,25 +1724,7 @@
                     "type": "string"
                 },
                 "params": {
-<<<<<<< HEAD
-                    "additionalProperties": {},
-                    "properties": {
-                        "_meta": {
-                            "additionalProperties": {},
-                            "description": "See [General fields: `_meta`](/specification/draft/basic/index#meta) for notes on `_meta` usage.",
-                            "properties": {
-                                "progressToken": {
-                                    "$ref": "#/$defs/ProgressToken",
-                                    "description": "If specified, the caller is requesting out-of-band progress notifications for this request (as represented by notifications/progress). The value of this parameter is an opaque token that will be attached to any subsequent notifications. The receiver is not obligated to provide these notifications."
-                                }
-                            },
-                            "type": "object"
-                        }
-                    },
-                    "type": "object"
-=======
-                    "$ref": "#/definitions/RequestParams"
->>>>>>> 21cb061d
+                    "$ref": "#/$defs/RequestParams"
                 }
             },
             "required": [
@@ -1956,33 +1763,7 @@
                     "type": "string"
                 },
                 "params": {
-<<<<<<< HEAD
-                    "properties": {
-                        "message": {
-                            "description": "An optional message describing the current progress.",
-                            "type": "string"
-                        },
-                        "progress": {
-                            "description": "The progress thus far. This should increase every time progress is made, even if the total is unknown.",
-                            "type": "number"
-                        },
-                        "progressToken": {
-                            "$ref": "#/$defs/ProgressToken",
-                            "description": "The progress token which was given in the initial request, used to associate this notification with the request that is proceeding."
-                        },
-                        "total": {
-                            "description": "Total number of items to process (or total progress required), if known.",
-                            "type": "number"
-                        }
-                    },
-                    "required": [
-                        "progress",
-                        "progressToken"
-                    ],
-                    "type": "object"
-=======
-                    "$ref": "#/definitions/ProgressNotificationParams"
->>>>>>> 21cb061d
+                    "$ref": "#/$defs/ProgressNotificationParams"
                 }
             },
             "required": [
@@ -2009,7 +1790,7 @@
                     "type": "number"
                 },
                 "progressToken": {
-                    "$ref": "#/definitions/ProgressToken",
+                    "$ref": "#/$defs/ProgressToken",
                     "description": "The progress token which was given in the initial request, used to associate this notification with the request that is proceeding."
                 },
                 "total": {
@@ -2107,7 +1888,7 @@
                     "type": "string"
                 },
                 "params": {
-                    "$ref": "#/definitions/NotificationParams"
+                    "$ref": "#/$defs/NotificationParams"
                 }
             },
             "required": [
@@ -2169,7 +1950,7 @@
                     "type": "string"
                 },
                 "params": {
-                    "$ref": "#/definitions/ReadResourceRequestParams"
+                    "$ref": "#/$defs/ReadResourceRequestParams"
                 }
             },
             "required": [
@@ -2188,7 +1969,7 @@
                     "description": "See [General fields: `_meta`](/specification/draft/basic/index#meta) for notes on `_meta` usage.",
                     "properties": {
                         "progressToken": {
-                            "$ref": "#/definitions/ProgressToken",
+                            "$ref": "#/$defs/ProgressToken",
                             "description": "If specified, the caller is requesting out-of-band progress notifications for this request (as represented by notifications/progress). The value of this parameter is an opaque token that will be attached to any subsequent notifications. The receiver is not obligated to provide these notifications."
                         }
                     },
@@ -2239,22 +2020,6 @@
                 },
                 "params": {
                     "additionalProperties": {},
-<<<<<<< HEAD
-                    "properties": {
-                        "_meta": {
-                            "additionalProperties": {},
-                            "description": "See [General fields: `_meta`](/specification/draft/basic/index#meta) for notes on `_meta` usage.",
-                            "properties": {
-                                "progressToken": {
-                                    "$ref": "#/$defs/ProgressToken",
-                                    "description": "If specified, the caller is requesting out-of-band progress notifications for this request (as represented by notifications/progress). The value of this parameter is an opaque token that will be attached to any subsequent notifications. The receiver is not obligated to provide these notifications."
-                                }
-                            },
-                            "type": "object"
-                        }
-                    },
-=======
->>>>>>> 21cb061d
                     "type": "object"
                 }
             },
@@ -2278,7 +2043,7 @@
                     "description": "See [General fields: `_meta`](/specification/draft/basic/index#meta) for notes on `_meta` usage.",
                     "properties": {
                         "progressToken": {
-                            "$ref": "#/definitions/ProgressToken",
+                            "$ref": "#/$defs/ProgressToken",
                             "description": "If specified, the caller is requesting out-of-band progress notifications for this request (as represented by notifications/progress). The value of this parameter is an opaque token that will be attached to any subsequent notifications. The receiver is not obligated to provide these notifications."
                         }
                     },
@@ -2429,7 +2194,7 @@
                     "type": "string"
                 },
                 "params": {
-                    "$ref": "#/definitions/NotificationParams"
+                    "$ref": "#/$defs/NotificationParams"
                 }
             },
             "required": [
@@ -2446,7 +2211,7 @@
                     "description": "See [General fields: `_meta`](/specification/draft/basic/index#meta) for notes on `_meta` usage.",
                     "properties": {
                         "progressToken": {
-                            "$ref": "#/definitions/ProgressToken",
+                            "$ref": "#/$defs/ProgressToken",
                             "description": "If specified, the caller is requesting out-of-band progress notifications for this request (as represented by notifications/progress). The value of this parameter is an opaque token that will be attached to any subsequent notifications. The receiver is not obligated to provide these notifications."
                         }
                     },
@@ -2541,7 +2306,7 @@
                     "type": "string"
                 },
                 "params": {
-                    "$ref": "#/definitions/ResourceUpdatedNotificationParams"
+                    "$ref": "#/$defs/ResourceUpdatedNotificationParams"
                 }
             },
             "required": [
@@ -2624,7 +2389,7 @@
                     "type": "string"
                 },
                 "params": {
-                    "$ref": "#/definitions/NotificationParams"
+                    "$ref": "#/$defs/NotificationParams"
                 }
             },
             "required": [
@@ -2810,20 +2575,7 @@
                     "type": "string"
                 },
                 "params": {
-<<<<<<< HEAD
-                    "properties": {
-                        "level": {
-                            "$ref": "#/$defs/LoggingLevel",
-                            "description": "The level of logging that the client wants to receive from the server. The server should send all logs at this level and higher (i.e., more severe) to the client as notifications/message."
-                        }
-                    },
-                    "required": [
-                        "level"
-                    ],
-                    "type": "object"
-=======
-                    "$ref": "#/definitions/SetLevelRequestParams"
->>>>>>> 21cb061d
+                    "$ref": "#/$defs/SetLevelRequestParams"
                 }
             },
             "required": [
@@ -2842,14 +2594,14 @@
                     "description": "See [General fields: `_meta`](/specification/draft/basic/index#meta) for notes on `_meta` usage.",
                     "properties": {
                         "progressToken": {
-                            "$ref": "#/definitions/ProgressToken",
+                            "$ref": "#/$defs/ProgressToken",
                             "description": "If specified, the caller is requesting out-of-band progress notifications for this request (as represented by notifications/progress). The value of this parameter is an opaque token that will be attached to any subsequent notifications. The receiver is not obligated to provide these notifications."
                         }
                     },
                     "type": "object"
                 },
                 "level": {
-                    "$ref": "#/definitions/LoggingLevel",
+                    "$ref": "#/$defs/LoggingLevel",
                     "description": "The level of logging that the client wants to receive from the server. The server should send all logs at this level and higher (i.e., more severe) to the client as notifications/message."
                 }
             },
@@ -2909,7 +2661,7 @@
                     "type": "string"
                 },
                 "params": {
-                    "$ref": "#/definitions/SubscribeRequestParams"
+                    "$ref": "#/$defs/SubscribeRequestParams"
                 }
             },
             "required": [
@@ -2928,7 +2680,7 @@
                     "description": "See [General fields: `_meta`](/specification/draft/basic/index#meta) for notes on `_meta` usage.",
                     "properties": {
                         "progressToken": {
-                            "$ref": "#/definitions/ProgressToken",
+                            "$ref": "#/$defs/ProgressToken",
                             "description": "If specified, the caller is requesting out-of-band progress notifications for this request (as represented by notifications/progress). The value of this parameter is an opaque token that will be attached to any subsequent notifications. The receiver is not obligated to provide these notifications."
                         }
                     },
@@ -3135,7 +2887,7 @@
                     "type": "string"
                 },
                 "params": {
-                    "$ref": "#/definitions/NotificationParams"
+                    "$ref": "#/$defs/NotificationParams"
                 }
             },
             "required": [
@@ -3159,7 +2911,7 @@
                     "type": "string"
                 },
                 "params": {
-                    "$ref": "#/definitions/UnsubscribeRequestParams"
+                    "$ref": "#/$defs/UnsubscribeRequestParams"
                 }
             },
             "required": [
@@ -3178,7 +2930,7 @@
                     "description": "See [General fields: `_meta`](/specification/draft/basic/index#meta) for notes on `_meta` usage.",
                     "properties": {
                         "progressToken": {
-                            "$ref": "#/definitions/ProgressToken",
+                            "$ref": "#/$defs/ProgressToken",
                             "description": "If specified, the caller is requesting out-of-band progress notifications for this request (as represented by notifications/progress). The value of this parameter is an opaque token that will be attached to any subsequent notifications. The receiver is not obligated to provide these notifications."
                         }
                     },
