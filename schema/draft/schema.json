{
    "$schema": "http://json-schema.org/draft-07/schema#",
    "definitions": {
        "Annotations": {
            "description": "Optional annotations for the client. The client can use annotations to inform how objects are used or displayed",
            "properties": {
                "audience": {
                    "description": "Describes who the intended customer of this object or data is.\n\nIt can include multiple entries to indicate content useful for multiple audiences (e.g., `[\"user\", \"assistant\"]`).",
                    "items": {
                        "$ref": "#/definitions/Role"
                    },
                    "type": "array"
                },
                "lastModified": {
                    "description": "The moment the resource was last modified, as an ISO 8601 formatted string.\n\nShould be an ISO 8601 formatted string (e.g., \"2025-01-12T15:00:58Z\").\n\nExamples: last activity timestamp in an open file, timestamp when the resource\nwas attached, etc.",
                    "type": "string"
                },
                "priority": {
                    "description": "Describes how important this data is for operating the server.\n\nA value of 1 means \"most important,\" and indicates that the data is\neffectively required, while 0 means \"least important,\" and indicates that\nthe data is entirely optional.",
                    "maximum": 1,
                    "minimum": 0,
                    "type": "number"
                }
            },
            "type": "object"
        },
        "AudioContent": {
            "description": "Audio provided to or from an LLM.",
            "properties": {
                "_meta": {
                    "additionalProperties": {},
                    "description": "See [General fields: `_meta`](/specification/draft/basic/index#meta) for notes on `_meta` usage.",
                    "type": "object"
                },
                "annotations": {
                    "$ref": "#/definitions/Annotations",
                    "description": "Optional annotations for the client."
                },
                "data": {
                    "description": "The base64-encoded audio data.",
                    "format": "byte",
                    "type": "string"
                },
                "mimeType": {
                    "description": "The MIME type of the audio. Different providers may support different audio types.",
                    "type": "string"
                },
                "type": {
                    "const": "audio",
                    "type": "string"
                }
            },
            "required": [
                "data",
                "mimeType",
                "type"
            ],
            "type": "object"
        },
        "BaseMetadata": {
            "description": "Base interface for metadata with name (identifier) and title (display name) properties.",
            "properties": {
                "name": {
                    "description": "Intended for programmatic or logical use, but used as a display name in past specs or fallback (if title isn't present).",
                    "type": "string"
                },
                "title": {
                    "description": "Intended for UI and end-user contexts — optimized to be human-readable and easily understood,\neven by those unfamiliar with domain-specific terminology.\n\nIf not provided, the name should be used for display (except for Tool,\nwhere `annotations.title` should be given precedence over using `name`,\nif present).",
                    "type": "string"
                }
            },
            "required": [
                "name"
            ],
            "type": "object"
        },
        "BlobResourceContents": {
            "properties": {
                "_meta": {
                    "additionalProperties": {},
                    "description": "See [General fields: `_meta`](/specification/draft/basic/index#meta) for notes on `_meta` usage.",
                    "type": "object"
                },
                "blob": {
                    "description": "A base64-encoded string representing the binary data of the item.",
                    "format": "byte",
                    "type": "string"
                },
                "mimeType": {
                    "description": "The MIME type of this resource, if known.",
                    "type": "string"
                },
                "uri": {
                    "description": "The URI of this resource.",
                    "format": "uri",
                    "type": "string"
                }
            },
            "required": [
                "blob",
                "uri"
            ],
            "type": "object"
        },
        "BooleanSchema": {
            "properties": {
                "default": {
                    "type": "boolean"
                },
                "description": {
                    "type": "string"
                },
                "title": {
                    "type": "string"
                },
                "type": {
                    "const": "boolean",
                    "type": "string"
                }
            },
            "required": [
                "type"
            ],
            "type": "object"
        },
        "CallToolRequest": {
            "description": "Used by the client to invoke a tool provided by the server.",
            "properties": {
                "id": {
                    "$ref": "#/definitions/RequestId"
                },
                "jsonrpc": {
                    "const": "2.0",
                    "type": "string"
                },
                "method": {
                    "const": "tools/call",
                    "type": "string"
                },
                "params": {
                    "properties": {
                        "arguments": {
                            "additionalProperties": {},
                            "type": "object"
                        },
                        "name": {
                            "type": "string"
                        }
                    },
                    "required": [
                        "name"
                    ],
                    "type": "object"
                }
            },
            "required": [
                "id",
                "jsonrpc",
                "method",
                "params"
            ],
            "type": "object"
        },
        "CallToolResult": {
            "description": "The server's response to a tool call.",
            "properties": {
                "_meta": {
                    "additionalProperties": {},
                    "description": "See [General fields: `_meta`](/specification/draft/basic/index#meta) for notes on `_meta` usage.",
                    "type": "object"
                },
                "content": {
                    "description": "A list of content objects that represent the unstructured result of the tool call.",
                    "items": {
                        "$ref": "#/definitions/ContentBlock"
                    },
                    "type": "array"
                },
                "isError": {
                    "description": "Whether the tool call ended in an error.\n\nIf not set, this is assumed to be false (the call was successful).\n\nAny errors that originate from the tool SHOULD be reported inside the result\nobject, with `isError` set to true, _not_ as an MCP protocol-level error\nresponse. Otherwise, the LLM would not be able to see that an error occurred\nand self-correct.\n\nHowever, any errors in _finding_ the tool, an error indicating that the\nserver does not support tool calls, or any other exceptional conditions,\nshould be reported as an MCP error response.",
                    "type": "boolean"
                },
                "structuredContent": {
                    "additionalProperties": {},
                    "description": "An optional JSON object that represents the structured result of the tool call.",
                    "type": "object"
                }
            },
            "required": [
                "content"
            ],
            "type": "object"
        },
        "CancelledNotification": {
            "description": "This notification can be sent by either side to indicate that it is cancelling a previously-issued request.\n\nThe request SHOULD still be in-flight, but due to communication latency, it is always possible that this notification MAY arrive after the request has already finished.\n\nThis notification indicates that the result will be unused, so any associated processing SHOULD cease.\n\nA client MUST NOT attempt to cancel its `initialize` request.",
            "properties": {
                "jsonrpc": {
                    "const": "2.0",
                    "type": "string"
                },
                "method": {
                    "const": "notifications/cancelled",
                    "type": "string"
                },
                "params": {
                    "properties": {
                        "reason": {
                            "description": "An optional string describing the reason for the cancellation. This MAY be logged or presented to the user.",
                            "type": "string"
                        },
                        "requestId": {
                            "$ref": "#/definitions/RequestId",
                            "description": "The ID of the request to cancel.\n\nThis MUST correspond to the ID of a request previously issued in the same direction."
                        }
                    },
                    "required": [
                        "requestId"
                    ],
                    "type": "object"
                }
            },
            "required": [
                "jsonrpc",
                "method",
                "params"
            ],
            "type": "object"
        },
        "ClientCapabilities": {
            "description": "Capabilities a client may support. Known capabilities are defined here, in this schema, but this is not a closed set: any client can define its own, additional capabilities.",
            "properties": {
                "elicitation": {
                    "anyOf": [
                        {
                            "allOf": [
                                {
                                    "properties": {
                                        "form": {
                                            "additionalProperties": true,
                                            "properties": {},
                                            "type": "object"
                                        },
                                        "url": {
                                            "additionalProperties": true,
                                            "properties": {},
                                            "type": "object"
                                        }
                                    },
                                    "type": "object"
                                },
                                {
                                    "properties": {
                                        "form": {
                                            "additionalProperties": true,
                                            "properties": {},
                                            "type": "object"
                                        }
                                    },
                                    "required": [
                                        "form"
                                    ],
                                    "type": "object"
                                }
                            ]
                        },
                        {
                            "allOf": [
                                {
                                    "properties": {
                                        "form": {
                                            "additionalProperties": true,
                                            "properties": {},
                                            "type": "object"
                                        },
                                        "url": {
                                            "additionalProperties": true,
                                            "properties": {},
                                            "type": "object"
                                        }
                                    },
                                    "type": "object"
                                },
                                {
                                    "properties": {
                                        "url": {
                                            "additionalProperties": true,
                                            "properties": {},
                                            "type": "object"
                                        }
                                    },
                                    "required": [
                                        "url"
                                    ],
                                    "type": "object"
                                }
                            ]
                        }
                    ],
                    "description": "Present if the client supports elicitation from the server."
                },
                "experimental": {
                    "additionalProperties": {
                        "additionalProperties": true,
                        "properties": {},
                        "type": "object"
                    },
                    "description": "Experimental, non-standard capabilities that the client supports.",
                    "type": "object"
                },
                "roots": {
                    "description": "Present if the client supports listing roots.",
                    "properties": {
                        "listChanged": {
                            "description": "Whether the client supports notifications for changes to the roots list.",
                            "type": "boolean"
                        }
                    },
                    "type": "object"
                },
                "sampling": {
                    "additionalProperties": true,
                    "description": "Present if the client supports sampling from an LLM.",
                    "properties": {},
                    "type": "object"
                }
            },
            "type": "object"
        },
        "ClientNotification": {
            "anyOf": [
                {
                    "$ref": "#/definitions/CancelledNotification"
                },
                {
                    "$ref": "#/definitions/InitializedNotification"
                },
                {
                    "$ref": "#/definitions/ProgressNotification"
                },
                {
                    "$ref": "#/definitions/RootsListChangedNotification"
                }
            ]
        },
        "ClientRequest": {
            "anyOf": [
                {
                    "$ref": "#/definitions/InitializeRequest"
                },
                {
                    "$ref": "#/definitions/PingRequest"
                },
                {
                    "$ref": "#/definitions/ListResourcesRequest"
                },
                {
                    "$ref": "#/definitions/ListResourceTemplatesRequest"
                },
                {
                    "$ref": "#/definitions/ReadResourceRequest"
                },
                {
                    "$ref": "#/definitions/SubscribeRequest"
                },
                {
                    "$ref": "#/definitions/UnsubscribeRequest"
                },
                {
                    "$ref": "#/definitions/ListPromptsRequest"
                },
                {
                    "$ref": "#/definitions/GetPromptRequest"
                },
                {
                    "$ref": "#/definitions/ListToolsRequest"
                },
                {
                    "$ref": "#/definitions/CallToolRequest"
                },
                {
                    "$ref": "#/definitions/SetLevelRequest"
                },
                {
                    "$ref": "#/definitions/CompleteRequest"
                }
            ]
        },
        "ClientResult": {
            "anyOf": [
                {
                    "$ref": "#/definitions/Result"
                },
                {
                    "$ref": "#/definitions/CreateMessageResult"
                },
                {
                    "$ref": "#/definitions/ListRootsResult"
                },
                {
                    "$ref": "#/definitions/ElicitResult"
                }
            ]
        },
        "CompleteRequest": {
            "description": "A request from the client to the server, to ask for completion options.",
            "properties": {
                "id": {
                    "$ref": "#/definitions/RequestId"
                },
                "jsonrpc": {
                    "const": "2.0",
                    "type": "string"
                },
                "method": {
                    "const": "completion/complete",
                    "type": "string"
                },
                "params": {
                    "properties": {
                        "argument": {
                            "description": "The argument's information",
                            "properties": {
                                "name": {
                                    "description": "The name of the argument",
                                    "type": "string"
                                },
                                "value": {
                                    "description": "The value of the argument to use for completion matching.",
                                    "type": "string"
                                }
                            },
                            "required": [
                                "name",
                                "value"
                            ],
                            "type": "object"
                        },
                        "context": {
                            "description": "Additional, optional context for completions",
                            "properties": {
                                "arguments": {
                                    "additionalProperties": {
                                        "type": "string"
                                    },
                                    "description": "Previously-resolved variables in a URI template or prompt.",
                                    "type": "object"
                                }
                            },
                            "type": "object"
                        },
                        "ref": {
                            "anyOf": [
                                {
                                    "$ref": "#/definitions/PromptReference"
                                },
                                {
                                    "$ref": "#/definitions/ResourceTemplateReference"
                                }
                            ]
                        }
                    },
                    "required": [
                        "argument",
                        "ref"
                    ],
                    "type": "object"
                }
            },
            "required": [
                "id",
                "jsonrpc",
                "method",
                "params"
            ],
            "type": "object"
        },
        "CompleteResult": {
            "description": "The server's response to a completion/complete request",
            "properties": {
                "_meta": {
                    "additionalProperties": {},
                    "description": "See [General fields: `_meta`](/specification/draft/basic/index#meta) for notes on `_meta` usage.",
                    "type": "object"
                },
                "completion": {
                    "properties": {
                        "hasMore": {
                            "description": "Indicates whether there are additional completion options beyond those provided in the current response, even if the exact total is unknown.",
                            "type": "boolean"
                        },
                        "total": {
                            "description": "The total number of completion options available. This can exceed the number of values actually sent in the response.",
                            "type": "integer"
                        },
                        "values": {
                            "description": "An array of completion values. Must not exceed 100 items.",
                            "items": {
                                "type": "string"
                            },
                            "type": "array"
                        }
                    },
                    "required": [
                        "values"
                    ],
                    "type": "object"
                }
            },
            "required": [
                "completion"
            ],
            "type": "object"
        },
        "ContentBlock": {
            "anyOf": [
                {
                    "$ref": "#/definitions/TextContent"
                },
                {
                    "$ref": "#/definitions/ImageContent"
                },
                {
                    "$ref": "#/definitions/AudioContent"
                },
                {
                    "$ref": "#/definitions/ResourceLink"
                },
                {
                    "$ref": "#/definitions/EmbeddedResource"
                }
            ]
        },
        "CreateMessageRequest": {
            "description": "A request from the server to sample an LLM via the client. The client has full discretion over which model to select. The client should also inform the user before beginning sampling, to allow them to inspect the request (human in the loop) and decide whether to approve it.",
            "properties": {
                "id": {
                    "$ref": "#/definitions/RequestId"
                },
                "jsonrpc": {
                    "const": "2.0",
                    "type": "string"
                },
                "method": {
                    "const": "sampling/createMessage",
                    "type": "string"
                },
                "params": {
                    "properties": {
                        "includeContext": {
                            "description": "A request to include context from one or more MCP servers (including the caller), to be attached to the prompt. The client MAY ignore this request.",
                            "enum": [
                                "allServers",
                                "none",
                                "thisServer"
                            ],
                            "type": "string"
                        },
                        "maxTokens": {
                            "description": "The maximum number of tokens to sample, as requested by the server. The client MAY choose to sample fewer tokens than requested.",
                            "type": "integer"
                        },
                        "messages": {
                            "items": {
                                "$ref": "#/definitions/SamplingMessage"
                            },
                            "type": "array"
                        },
                        "metadata": {
                            "additionalProperties": true,
                            "description": "Optional metadata to pass through to the LLM provider. The format of this metadata is provider-specific.",
                            "properties": {},
                            "type": "object"
                        },
                        "modelPreferences": {
                            "$ref": "#/definitions/ModelPreferences",
                            "description": "The server's preferences for which model to select. The client MAY ignore these preferences."
                        },
                        "stopSequences": {
                            "items": {
                                "type": "string"
                            },
                            "type": "array"
                        },
                        "systemPrompt": {
                            "description": "An optional system prompt the server wants to use for sampling. The client MAY modify or omit this prompt.",
                            "type": "string"
                        },
                        "temperature": {
                            "type": "number"
                        }
                    },
                    "required": [
                        "maxTokens",
                        "messages"
                    ],
                    "type": "object"
                }
            },
            "required": [
                "id",
                "jsonrpc",
                "method",
                "params"
            ],
            "type": "object"
        },
        "CreateMessageResult": {
            "description": "The client's response to a sampling/create_message request from the server. The client should inform the user before returning the sampled message, to allow them to inspect the response (human in the loop) and decide whether to allow the server to see it.",
            "properties": {
                "_meta": {
                    "additionalProperties": {},
                    "description": "See [General fields: `_meta`](/specification/draft/basic/index#meta) for notes on `_meta` usage.",
                    "type": "object"
                },
                "content": {
                    "anyOf": [
                        {
                            "$ref": "#/definitions/TextContent"
                        },
                        {
                            "$ref": "#/definitions/ImageContent"
                        },
                        {
                            "$ref": "#/definitions/AudioContent"
                        }
                    ]
                },
                "model": {
                    "description": "The name of the model that generated the message.",
                    "type": "string"
                },
                "role": {
                    "$ref": "#/definitions/Role"
                },
                "stopReason": {
                    "description": "The reason why sampling stopped, if known.",
                    "type": "string"
                }
            },
            "required": [
                "content",
                "model",
                "role"
            ],
            "type": "object"
        },
        "Cursor": {
            "description": "An opaque token used to represent a cursor for pagination.",
            "type": "string"
        },
        "ElicitRequest": {
            "description": "A request from the server to elicit additional information from the user via the client.",
            "properties": {
                "id": {
                    "$ref": "#/definitions/RequestId"
                },
                "jsonrpc": {
                    "const": "2.0",
                    "type": "string"
                },
                "method": {
                    "const": "elicitation/create",
                    "type": "string"
                },
                "params": {
                    "anyOf": [
                        {
                            "$ref": "#/definitions/ElicitRequestURLParams"
                        },
                        {
                            "$ref": "#/definitions/ElicitRequestFormParams"
                        }
                    ]
                }
            },
            "required": [
                "method",
                "params"
            ],
            "type": "object"
        },
        "ElicitRequestFormParams": {
            "properties": {
                "_meta": {
                    "additionalProperties": {},
                    "description": "See [specification/draft/basic/index#general-fields] for notes on _meta usage.",
                    "properties": {
                        "progressToken": {
                            "$ref": "#/definitions/ProgressToken",
                            "description": "If specified, the caller is requesting out-of-band progress notifications for this request (as represented by notifications/progress). The value of this parameter is an opaque token that will be attached to any subsequent notifications. The receiver is not obligated to provide these notifications."
                        }
                    },
                    "type": "object"
                },
                "message": {
                    "description": "The message to present to the user.\nFor form mode: Describes what information is being requested.\nFor url mode: Explains why the interaction is needed.",
                    "type": "string"
                },
                "mode": {
                    "const": "form",
                    "description": "The elicitation mode.",
                    "type": "string"
                },
                "requestedSchema": {
                    "description": "A restricted subset of JSON Schema.\nOnly top-level properties are allowed, without nesting.",
                    "properties": {
                        "properties": {
                            "additionalProperties": {
                                "$ref": "#/definitions/PrimitiveSchemaDefinition"
                            },
                            "type": "object"
                        },
                        "required": {
                            "items": {
                                "type": "string"
                            },
                            "type": "array"
                        },
                        "type": {
                            "const": "object",
                            "type": "string"
                        }
                    },
                    "required": [
                        "properties",
                        "type"
                    ],
                    "type": "object"
                }
            },
            "required": [
<<<<<<< HEAD
                "message",
                "mode",
                "requestedSchema"
            ],
            "type": "object"
        },
        "ElicitRequestParams": {
            "description": "The parameters for a request to elicit additional information from the user via the client.",
            "properties": {
                "_meta": {
                    "additionalProperties": {},
                    "description": "See [specification/draft/basic/index#general-fields] for notes on _meta usage.",
                    "properties": {
                        "progressToken": {
                            "$ref": "#/definitions/ProgressToken",
                            "description": "If specified, the caller is requesting out-of-band progress notifications for this request (as represented by notifications/progress). The value of this parameter is an opaque token that will be attached to any subsequent notifications. The receiver is not obligated to provide these notifications."
                        }
                    },
                    "type": "object"
                },
                "message": {
                    "description": "The message to present to the user.\nFor form mode: Describes what information is being requested.\nFor url mode: Explains why the interaction is needed.",
                    "type": "string"
                },
                "mode": {
                    "description": "The mode of elicitation.\n- \"form\": In-band structured data collection with optional schema validation\n- \"url\": Out-of-band interaction via URL navigation",
                    "enum": [
                        "form",
                        "url"
                    ],
                    "type": "string"
                }
            },
            "required": [
                "message",
                "mode"
            ],
            "type": "object"
        },
        "ElicitRequestURLParams": {
            "properties": {
                "_meta": {
                    "additionalProperties": {},
                    "description": "See [specification/draft/basic/index#general-fields] for notes on _meta usage.",
                    "properties": {
                        "progressToken": {
                            "$ref": "#/definitions/ProgressToken",
                            "description": "If specified, the caller is requesting out-of-band progress notifications for this request (as represented by notifications/progress). The value of this parameter is an opaque token that will be attached to any subsequent notifications. The receiver is not obligated to provide these notifications."
                        }
                    },
                    "type": "object"
                },
                "elicitationId": {
                    "description": "The ID of the elicitation, which must be unique within the context of the server.\nThe client MUST treat this ID as an opaque value.",
                    "type": "string"
                },
                "message": {
                    "description": "The message to present to the user.\nFor form mode: Describes what information is being requested.\nFor url mode: Explains why the interaction is needed.",
                    "type": "string"
                },
                "mode": {
                    "const": "url",
                    "description": "The elicitation mode.",
                    "type": "string"
                },
                "url": {
                    "description": "The URL that the user should navigate to.",
                    "format": "uri",
                    "type": "string"
                }
            },
            "required": [
                "elicitationId",
                "message",
                "mode",
                "url"
=======
                "id",
                "jsonrpc",
                "method",
                "params"
>>>>>>> a470342d
            ],
            "type": "object"
        },
        "ElicitResult": {
            "description": "The client's response to an elicitation request.",
            "properties": {
                "_meta": {
                    "additionalProperties": {},
                    "description": "See [General fields: `_meta`](/specification/draft/basic/index#meta) for notes on `_meta` usage.",
                    "type": "object"
                },
                "action": {
                    "description": "The user action in response to the elicitation.\n- \"accept\": User submitted the form/confirmed the action\n- \"decline\": User explicitly decline the action\n- \"cancel\": User dismissed without making an explicit choice",
                    "enum": [
                        "accept",
                        "cancel",
                        "decline"
                    ],
                    "type": "string"
                },
                "content": {
                    "additionalProperties": {
                        "type": [
                            "string",
                            "integer",
                            "boolean"
                        ]
                    },
                    "description": "The submitted form data, only present when action is \"accept\" and mode was \"form\".\nContains values matching the requested schema.\nOmitted for out-of-band mode responses.",
                    "type": "object"
                }
            },
            "required": [
                "action"
            ],
            "type": "object"
        },
        "ElicitTrackParams": {
            "description": "The parameters for a request to track the progress of an elicitation.",
            "properties": {
                "_meta": {
                    "additionalProperties": {},
                    "description": "See [specification/draft/basic/index#general-fields] for notes on _meta usage.",
                    "properties": {
                        "progressToken": {
                            "$ref": "#/definitions/ProgressToken",
                            "description": "The progress token as specified in the Progress capability, required in this request."
                        }
                    },
                    "required": [
                        "progressToken"
                    ],
                    "type": "object"
                },
                "elicitationId": {
                    "description": "The ID of the elicitation to track.",
                    "type": "string"
                }
            },
            "required": [
                "_meta",
                "elicitationId"
            ],
            "type": "object"
        },
        "ElicitTrackRequest": {
            "description": "A request from the client to track the progress of an elicitation.",
            "properties": {
                "method": {
                    "const": "elicitation/track",
                    "type": "string"
                },
                "params": {
                    "$ref": "#/definitions/ElicitTrackParams"
                }
            },
            "required": [
                "method",
                "params"
            ],
            "type": "object"
        },
        "ElicitationRequiredError": {
            "description": "An error response that indicates that the server requires the client to provide additional information via an elicitation request.",
            "properties": {
                "error": {
                    "properties": {
                        "code": {
                            "const": -32000,
                            "type": "integer"
                        },
                        "data": {
                            "additionalProperties": {},
                            "properties": {
                                "elicitations": {
                                    "items": {
                                        "$ref": "#/definitions/ElicitRequestURLParams"
                                    },
                                    "type": "array"
                                }
                            },
                            "required": [
                                "elicitations"
                            ],
                            "type": "object"
                        },
                        "message": {
                            "type": "string"
                        }
                    },
                    "required": [
                        "code",
                        "data",
                        "message"
                    ],
                    "type": "object"
                },
                "id": {
                    "$ref": "#/definitions/RequestId"
                },
                "jsonrpc": {
                    "const": "2.0",
                    "type": "string"
                }
            },
            "required": [
                "error",
                "id",
                "jsonrpc"
            ],
            "type": "object"
        },
        "EmbeddedResource": {
            "description": "The contents of a resource, embedded into a prompt or tool call result.\n\nIt is up to the client how best to render embedded resources for the benefit\nof the LLM and/or the user.",
            "properties": {
                "_meta": {
                    "additionalProperties": {},
                    "description": "See [General fields: `_meta`](/specification/draft/basic/index#meta) for notes on `_meta` usage.",
                    "type": "object"
                },
                "annotations": {
                    "$ref": "#/definitions/Annotations",
                    "description": "Optional annotations for the client."
                },
                "resource": {
                    "anyOf": [
                        {
                            "$ref": "#/definitions/TextResourceContents"
                        },
                        {
                            "$ref": "#/definitions/BlobResourceContents"
                        }
                    ]
                },
                "type": {
                    "const": "resource",
                    "type": "string"
                }
            },
            "required": [
                "resource",
                "type"
            ],
            "type": "object"
        },
        "EmptyResult": {
            "$ref": "#/definitions/Result"
        },
        "EnumSchema": {
            "properties": {
                "description": {
                    "type": "string"
                },
                "enum": {
                    "items": {
                        "type": "string"
                    },
                    "type": "array"
                },
                "enumNames": {
                    "items": {
                        "type": "string"
                    },
                    "type": "array"
                },
                "title": {
                    "type": "string"
                },
                "type": {
                    "const": "string",
                    "type": "string"
                }
            },
            "required": [
                "enum",
                "type"
            ],
            "type": "object"
        },
        "Error": {
            "properties": {
                "code": {
                    "description": "The error type that occurred.",
                    "type": "integer"
                },
                "data": {
                    "description": "Additional information about the error. The value of this member is defined by the sender (e.g. detailed error information, nested errors etc.)."
                },
                "message": {
                    "description": "A short description of the error. The message SHOULD be limited to a concise single sentence.",
                    "type": "string"
                }
            },
            "required": [
                "code",
                "message"
            ],
            "type": "object"
        },
        "GetPromptRequest": {
            "description": "Used by the client to get a prompt provided by the server.",
            "properties": {
                "id": {
                    "$ref": "#/definitions/RequestId"
                },
                "jsonrpc": {
                    "const": "2.0",
                    "type": "string"
                },
                "method": {
                    "const": "prompts/get",
                    "type": "string"
                },
                "params": {
                    "properties": {
                        "arguments": {
                            "additionalProperties": {
                                "type": "string"
                            },
                            "description": "Arguments to use for templating the prompt.",
                            "type": "object"
                        },
                        "name": {
                            "description": "The name of the prompt or prompt template.",
                            "type": "string"
                        }
                    },
                    "required": [
                        "name"
                    ],
                    "type": "object"
                }
            },
            "required": [
                "id",
                "jsonrpc",
                "method",
                "params"
            ],
            "type": "object"
        },
        "GetPromptResult": {
            "description": "The server's response to a prompts/get request from the client.",
            "properties": {
                "_meta": {
                    "additionalProperties": {},
                    "description": "See [General fields: `_meta`](/specification/draft/basic/index#meta) for notes on `_meta` usage.",
                    "type": "object"
                },
                "description": {
                    "description": "An optional description for the prompt.",
                    "type": "string"
                },
                "messages": {
                    "items": {
                        "$ref": "#/definitions/PromptMessage"
                    },
                    "type": "array"
                }
            },
            "required": [
                "messages"
            ],
            "type": "object"
        },
        "ImageContent": {
            "description": "An image provided to or from an LLM.",
            "properties": {
                "_meta": {
                    "additionalProperties": {},
                    "description": "See [General fields: `_meta`](/specification/draft/basic/index#meta) for notes on `_meta` usage.",
                    "type": "object"
                },
                "annotations": {
                    "$ref": "#/definitions/Annotations",
                    "description": "Optional annotations for the client."
                },
                "data": {
                    "description": "The base64-encoded image data.",
                    "format": "byte",
                    "type": "string"
                },
                "mimeType": {
                    "description": "The MIME type of the image. Different providers may support different image types.",
                    "type": "string"
                },
                "type": {
                    "const": "image",
                    "type": "string"
                }
            },
            "required": [
                "data",
                "mimeType",
                "type"
            ],
            "type": "object"
        },
        "Implementation": {
            "description": "Describes the name and version of an MCP implementation, with an optional title for UI representation.",
            "properties": {
                "name": {
                    "description": "Intended for programmatic or logical use, but used as a display name in past specs or fallback (if title isn't present).",
                    "type": "string"
                },
                "title": {
                    "description": "Intended for UI and end-user contexts — optimized to be human-readable and easily understood,\neven by those unfamiliar with domain-specific terminology.\n\nIf not provided, the name should be used for display (except for Tool,\nwhere `annotations.title` should be given precedence over using `name`,\nif present).",
                    "type": "string"
                },
                "version": {
                    "type": "string"
                }
            },
            "required": [
                "name",
                "version"
            ],
            "type": "object"
        },
        "InitializeRequest": {
            "description": "This request is sent from the client to the server when it first connects, asking it to begin initialization.",
            "properties": {
                "id": {
                    "$ref": "#/definitions/RequestId"
                },
                "jsonrpc": {
                    "const": "2.0",
                    "type": "string"
                },
                "method": {
                    "const": "initialize",
                    "type": "string"
                },
                "params": {
                    "properties": {
                        "capabilities": {
                            "$ref": "#/definitions/ClientCapabilities"
                        },
                        "clientInfo": {
                            "$ref": "#/definitions/Implementation"
                        },
                        "protocolVersion": {
                            "description": "The latest version of the Model Context Protocol that the client supports. The client MAY decide to support older versions as well.",
                            "type": "string"
                        }
                    },
                    "required": [
                        "capabilities",
                        "clientInfo",
                        "protocolVersion"
                    ],
                    "type": "object"
                }
            },
            "required": [
                "id",
                "jsonrpc",
                "method",
                "params"
            ],
            "type": "object"
        },
        "InitializeResult": {
            "description": "After receiving an initialize request from the client, the server sends this response.",
            "properties": {
                "_meta": {
                    "additionalProperties": {},
                    "description": "See [General fields: `_meta`](/specification/draft/basic/index#meta) for notes on `_meta` usage.",
                    "type": "object"
                },
                "capabilities": {
                    "$ref": "#/definitions/ServerCapabilities"
                },
                "instructions": {
                    "description": "Instructions describing how to use the server and its features.\n\nThis can be used by clients to improve the LLM's understanding of available tools, resources, etc. It can be thought of like a \"hint\" to the model. For example, this information MAY be added to the system prompt.",
                    "type": "string"
                },
                "protocolVersion": {
                    "description": "The version of the Model Context Protocol that the server wants to use. This may not match the version that the client requested. If the client cannot support this version, it MUST disconnect.",
                    "type": "string"
                },
                "serverInfo": {
                    "$ref": "#/definitions/Implementation"
                }
            },
            "required": [
                "capabilities",
                "protocolVersion",
                "serverInfo"
            ],
            "type": "object"
        },
        "InitializedNotification": {
            "description": "This notification is sent from the client to the server after initialization has finished.",
            "properties": {
                "jsonrpc": {
                    "const": "2.0",
                    "type": "string"
                },
                "method": {
                    "const": "notifications/initialized",
                    "type": "string"
                },
                "params": {
                    "additionalProperties": {},
                    "properties": {
                        "_meta": {
                            "additionalProperties": {},
                            "description": "See [General fields: `_meta`](/specification/draft/basic/index#meta) for notes on `_meta` usage.",
                            "type": "object"
                        }
                    },
                    "type": "object"
                }
            },
            "required": [
                "jsonrpc",
                "method"
            ],
            "type": "object"
        },
        "JSONRPCError": {
            "description": "A response to a request that indicates an error occurred.",
            "properties": {
                "error": {
                    "$ref": "#/definitions/Error"
                },
                "id": {
                    "$ref": "#/definitions/RequestId"
                },
                "jsonrpc": {
                    "const": "2.0",
                    "type": "string"
                }
            },
            "required": [
                "error",
                "id",
                "jsonrpc"
            ],
            "type": "object"
        },
        "JSONRPCMessage": {
            "anyOf": [
                {
                    "$ref": "#/definitions/JSONRPCRequest"
                },
                {
                    "$ref": "#/definitions/JSONRPCNotification"
                },
                {
                    "$ref": "#/definitions/JSONRPCResponse"
                },
                {
                    "$ref": "#/definitions/JSONRPCError"
                }
            ],
            "description": "Refers to any valid JSON-RPC object that can be decoded off the wire, or encoded to be sent."
        },
        "JSONRPCNotification": {
            "description": "A notification which does not expect a response.",
            "properties": {
                "jsonrpc": {
                    "const": "2.0",
                    "type": "string"
                },
                "method": {
                    "type": "string"
                },
                "params": {
                    "additionalProperties": {},
                    "properties": {
                        "_meta": {
                            "additionalProperties": {},
                            "description": "See [General fields: `_meta`](/specification/draft/basic/index#meta) for notes on `_meta` usage.",
                            "type": "object"
                        }
                    },
                    "type": "object"
                }
            },
            "required": [
                "jsonrpc",
                "method"
            ],
            "type": "object"
        },
        "JSONRPCRequest": {
            "description": "A request that expects a response.",
            "properties": {
                "id": {
                    "$ref": "#/definitions/RequestId"
                },
                "jsonrpc": {
                    "const": "2.0",
                    "type": "string"
                },
                "method": {
                    "type": "string"
                },
                "params": {
                    "$ref": "#/definitions/RequestParams"
                }
            },
            "required": [
                "id",
                "jsonrpc",
                "method"
            ],
            "type": "object"
        },
        "JSONRPCResponse": {
            "description": "A successful (non-error) response to a request.",
            "properties": {
                "id": {
                    "$ref": "#/definitions/RequestId"
                },
                "jsonrpc": {
                    "const": "2.0",
                    "type": "string"
                },
                "result": {
                    "$ref": "#/definitions/Result"
                }
            },
            "required": [
                "id",
                "jsonrpc",
                "result"
            ],
            "type": "object"
        },
        "ListPromptsRequest": {
            "description": "Sent from the client to request a list of prompts and prompt templates the server has.",
            "properties": {
                "id": {
                    "$ref": "#/definitions/RequestId"
                },
                "jsonrpc": {
                    "const": "2.0",
                    "type": "string"
                },
                "method": {
                    "const": "prompts/list",
                    "type": "string"
                },
                "params": {
                    "properties": {
                        "cursor": {
                            "description": "An opaque token representing the current pagination position.\nIf provided, the server should return results starting after this cursor.",
                            "type": "string"
                        }
                    },
                    "type": "object"
                }
            },
            "required": [
                "id",
                "jsonrpc",
                "method"
            ],
            "type": "object"
        },
        "ListPromptsResult": {
            "description": "The server's response to a prompts/list request from the client.",
            "properties": {
                "_meta": {
                    "additionalProperties": {},
                    "description": "See [General fields: `_meta`](/specification/draft/basic/index#meta) for notes on `_meta` usage.",
                    "type": "object"
                },
                "nextCursor": {
                    "description": "An opaque token representing the pagination position after the last returned result.\nIf present, there may be more results available.",
                    "type": "string"
                },
                "prompts": {
                    "items": {
                        "$ref": "#/definitions/Prompt"
                    },
                    "type": "array"
                }
            },
            "required": [
                "prompts"
            ],
            "type": "object"
        },
        "ListResourceTemplatesRequest": {
            "description": "Sent from the client to request a list of resource templates the server has.",
            "properties": {
                "id": {
                    "$ref": "#/definitions/RequestId"
                },
                "jsonrpc": {
                    "const": "2.0",
                    "type": "string"
                },
                "method": {
                    "const": "resources/templates/list",
                    "type": "string"
                },
                "params": {
                    "properties": {
                        "cursor": {
                            "description": "An opaque token representing the current pagination position.\nIf provided, the server should return results starting after this cursor.",
                            "type": "string"
                        }
                    },
                    "type": "object"
                }
            },
            "required": [
                "id",
                "jsonrpc",
                "method"
            ],
            "type": "object"
        },
        "ListResourceTemplatesResult": {
            "description": "The server's response to a resources/templates/list request from the client.",
            "properties": {
                "_meta": {
                    "additionalProperties": {},
                    "description": "See [General fields: `_meta`](/specification/draft/basic/index#meta) for notes on `_meta` usage.",
                    "type": "object"
                },
                "nextCursor": {
                    "description": "An opaque token representing the pagination position after the last returned result.\nIf present, there may be more results available.",
                    "type": "string"
                },
                "resourceTemplates": {
                    "items": {
                        "$ref": "#/definitions/ResourceTemplate"
                    },
                    "type": "array"
                }
            },
            "required": [
                "resourceTemplates"
            ],
            "type": "object"
        },
        "ListResourcesRequest": {
            "description": "Sent from the client to request a list of resources the server has.",
            "properties": {
                "id": {
                    "$ref": "#/definitions/RequestId"
                },
                "jsonrpc": {
                    "const": "2.0",
                    "type": "string"
                },
                "method": {
                    "const": "resources/list",
                    "type": "string"
                },
                "params": {
                    "properties": {
                        "cursor": {
                            "description": "An opaque token representing the current pagination position.\nIf provided, the server should return results starting after this cursor.",
                            "type": "string"
                        }
                    },
                    "type": "object"
                }
            },
            "required": [
                "id",
                "jsonrpc",
                "method"
            ],
            "type": "object"
        },
        "ListResourcesResult": {
            "description": "The server's response to a resources/list request from the client.",
            "properties": {
                "_meta": {
                    "additionalProperties": {},
                    "description": "See [General fields: `_meta`](/specification/draft/basic/index#meta) for notes on `_meta` usage.",
                    "type": "object"
                },
                "nextCursor": {
                    "description": "An opaque token representing the pagination position after the last returned result.\nIf present, there may be more results available.",
                    "type": "string"
                },
                "resources": {
                    "items": {
                        "$ref": "#/definitions/Resource"
                    },
                    "type": "array"
                }
            },
            "required": [
                "resources"
            ],
            "type": "object"
        },
        "ListRootsRequest": {
            "description": "Sent from the server to request a list of root URIs from the client. Roots allow\nservers to ask for specific directories or files to operate on. A common example\nfor roots is providing a set of repositories or directories a server should operate\non.\n\nThis request is typically used when the server needs to understand the file system\nstructure or access specific locations that the client has permission to read from.",
            "properties": {
                "id": {
                    "$ref": "#/definitions/RequestId"
                },
                "jsonrpc": {
                    "const": "2.0",
                    "type": "string"
                },
                "method": {
                    "const": "roots/list",
                    "type": "string"
                },
                "params": {
                    "$ref": "#/definitions/RequestParams"
                }
            },
            "required": [
                "id",
                "jsonrpc",
                "method"
            ],
            "type": "object"
        },
        "ListRootsResult": {
            "description": "The client's response to a roots/list request from the server.\nThis result contains an array of Root objects, each representing a root directory\nor file that the server can operate on.",
            "properties": {
                "_meta": {
                    "additionalProperties": {},
                    "description": "See [General fields: `_meta`](/specification/draft/basic/index#meta) for notes on `_meta` usage.",
                    "type": "object"
                },
                "roots": {
                    "items": {
                        "$ref": "#/definitions/Root"
                    },
                    "type": "array"
                }
            },
            "required": [
                "roots"
            ],
            "type": "object"
        },
        "ListToolsRequest": {
            "description": "Sent from the client to request a list of tools the server has.",
            "properties": {
                "id": {
                    "$ref": "#/definitions/RequestId"
                },
                "jsonrpc": {
                    "const": "2.0",
                    "type": "string"
                },
                "method": {
                    "const": "tools/list",
                    "type": "string"
                },
                "params": {
                    "properties": {
                        "cursor": {
                            "description": "An opaque token representing the current pagination position.\nIf provided, the server should return results starting after this cursor.",
                            "type": "string"
                        }
                    },
                    "type": "object"
                }
            },
            "required": [
                "id",
                "jsonrpc",
                "method"
            ],
            "type": "object"
        },
        "ListToolsResult": {
            "description": "The server's response to a tools/list request from the client.",
            "properties": {
                "_meta": {
                    "additionalProperties": {},
                    "description": "See [General fields: `_meta`](/specification/draft/basic/index#meta) for notes on `_meta` usage.",
                    "type": "object"
                },
                "nextCursor": {
                    "description": "An opaque token representing the pagination position after the last returned result.\nIf present, there may be more results available.",
                    "type": "string"
                },
                "tools": {
                    "items": {
                        "$ref": "#/definitions/Tool"
                    },
                    "type": "array"
                }
            },
            "required": [
                "tools"
            ],
            "type": "object"
        },
        "LoggingLevel": {
            "description": "The severity of a log message.\n\nThese map to syslog message severities, as specified in RFC-5424:\nhttps://datatracker.ietf.org/doc/html/rfc5424#section-6.2.1",
            "enum": [
                "alert",
                "critical",
                "debug",
                "emergency",
                "error",
                "info",
                "notice",
                "warning"
            ],
            "type": "string"
        },
        "LoggingMessageNotification": {
            "description": "JSONRPCNotification of a log message passed from server to client. If no logging/setLevel request has been sent from the client, the server MAY decide which messages to send automatically.",
            "properties": {
                "jsonrpc": {
                    "const": "2.0",
                    "type": "string"
                },
                "method": {
                    "const": "notifications/message",
                    "type": "string"
                },
                "params": {
                    "properties": {
                        "data": {
                            "description": "The data to be logged, such as a string message or an object. Any JSON serializable type is allowed here."
                        },
                        "level": {
                            "$ref": "#/definitions/LoggingLevel",
                            "description": "The severity of this log message."
                        },
                        "logger": {
                            "description": "An optional name of the logger issuing this message.",
                            "type": "string"
                        }
                    },
                    "required": [
                        "data",
                        "level"
                    ],
                    "type": "object"
                }
            },
            "required": [
                "jsonrpc",
                "method",
                "params"
            ],
            "type": "object"
        },
        "ModelHint": {
            "description": "Hints to use for model selection.\n\nKeys not declared here are currently left unspecified by the spec and are up\nto the client to interpret.",
            "properties": {
                "name": {
                    "description": "A hint for a model name.\n\nThe client SHOULD treat this as a substring of a model name; for example:\n - `claude-3-5-sonnet` should match `claude-3-5-sonnet-20241022`\n - `sonnet` should match `claude-3-5-sonnet-20241022`, `claude-3-sonnet-20240229`, etc.\n - `claude` should match any Claude model\n\nThe client MAY also map the string to a different provider's model name or a different model family, as long as it fills a similar niche; for example:\n - `gemini-1.5-flash` could match `claude-3-haiku-20240307`",
                    "type": "string"
                }
            },
            "type": "object"
        },
        "ModelPreferences": {
            "description": "The server's preferences for model selection, requested of the client during sampling.\n\nBecause LLMs can vary along multiple dimensions, choosing the \"best\" model is\nrarely straightforward.  Different models excel in different areas—some are\nfaster but less capable, others are more capable but more expensive, and so\non. This interface allows servers to express their priorities across multiple\ndimensions to help clients make an appropriate selection for their use case.\n\nThese preferences are always advisory. The client MAY ignore them. It is also\nup to the client to decide how to interpret these preferences and how to\nbalance them against other considerations.",
            "properties": {
                "costPriority": {
                    "description": "How much to prioritize cost when selecting a model. A value of 0 means cost\nis not important, while a value of 1 means cost is the most important\nfactor.",
                    "maximum": 1,
                    "minimum": 0,
                    "type": "number"
                },
                "hints": {
                    "description": "Optional hints to use for model selection.\n\nIf multiple hints are specified, the client MUST evaluate them in order\n(such that the first match is taken).\n\nThe client SHOULD prioritize these hints over the numeric priorities, but\nMAY still use the priorities to select from ambiguous matches.",
                    "items": {
                        "$ref": "#/definitions/ModelHint"
                    },
                    "type": "array"
                },
                "intelligencePriority": {
                    "description": "How much to prioritize intelligence and capabilities when selecting a\nmodel. A value of 0 means intelligence is not important, while a value of 1\nmeans intelligence is the most important factor.",
                    "maximum": 1,
                    "minimum": 0,
                    "type": "number"
                },
                "speedPriority": {
                    "description": "How much to prioritize sampling speed (latency) when selecting a model. A\nvalue of 0 means speed is not important, while a value of 1 means speed is\nthe most important factor.",
                    "maximum": 1,
                    "minimum": 0,
                    "type": "number"
                }
            },
            "type": "object"
        },
        "Notification": {
            "properties": {
                "method": {
                    "type": "string"
                },
                "params": {
                    "additionalProperties": {},
                    "properties": {
                        "_meta": {
                            "additionalProperties": {},
                            "description": "See [General fields: `_meta`](/specification/draft/basic/index#meta) for notes on `_meta` usage.",
                            "type": "object"
                        }
                    },
                    "type": "object"
                }
            },
            "required": [
                "method"
            ],
            "type": "object"
        },
        "NumberSchema": {
            "properties": {
                "description": {
                    "type": "string"
                },
                "maximum": {
                    "type": "integer"
                },
                "minimum": {
                    "type": "integer"
                },
                "title": {
                    "type": "string"
                },
                "type": {
                    "enum": [
                        "integer",
                        "number"
                    ],
                    "type": "string"
                }
            },
            "required": [
                "type"
            ],
            "type": "object"
        },
        "PaginatedRequest": {
            "properties": {
                "id": {
                    "$ref": "#/definitions/RequestId"
                },
                "jsonrpc": {
                    "const": "2.0",
                    "type": "string"
                },
                "method": {
                    "type": "string"
                },
                "params": {
                    "properties": {
                        "cursor": {
                            "description": "An opaque token representing the current pagination position.\nIf provided, the server should return results starting after this cursor.",
                            "type": "string"
                        }
                    },
                    "type": "object"
                }
            },
            "required": [
                "id",
                "jsonrpc",
                "method"
            ],
            "type": "object"
        },
        "PaginatedResult": {
            "properties": {
                "_meta": {
                    "additionalProperties": {},
                    "description": "See [General fields: `_meta`](/specification/draft/basic/index#meta) for notes on `_meta` usage.",
                    "type": "object"
                },
                "nextCursor": {
                    "description": "An opaque token representing the pagination position after the last returned result.\nIf present, there may be more results available.",
                    "type": "string"
                }
            },
            "type": "object"
        },
        "PingRequest": {
            "description": "A ping, issued by either the server or the client, to check that the other party is still alive. The receiver must promptly respond, or else may be disconnected.",
            "properties": {
                "id": {
                    "$ref": "#/definitions/RequestId"
                },
                "jsonrpc": {
                    "const": "2.0",
                    "type": "string"
                },
                "method": {
                    "const": "ping",
                    "type": "string"
                },
                "params": {
                    "$ref": "#/definitions/RequestParams"
                }
            },
            "required": [
                "id",
                "jsonrpc",
                "method"
            ],
            "type": "object"
        },
        "PrimitiveSchemaDefinition": {
            "anyOf": [
                {
                    "$ref": "#/definitions/StringSchema"
                },
                {
                    "$ref": "#/definitions/NumberSchema"
                },
                {
                    "$ref": "#/definitions/BooleanSchema"
                },
                {
                    "$ref": "#/definitions/EnumSchema"
                }
            ],
            "description": "Restricted schema definitions that only allow primitive types\nwithout nested objects or arrays."
        },
        "ProgressNotification": {
            "description": "An out-of-band notification used to inform the receiver of a progress update for a long-running request.",
            "properties": {
                "jsonrpc": {
                    "const": "2.0",
                    "type": "string"
                },
                "method": {
                    "const": "notifications/progress",
                    "type": "string"
                },
                "params": {
                    "properties": {
                        "message": {
                            "description": "An optional message describing the current progress.",
                            "type": "string"
                        },
                        "progress": {
                            "description": "The progress thus far. This should increase every time progress is made, even if the total is unknown.",
                            "type": "number"
                        },
                        "progressToken": {
                            "$ref": "#/definitions/ProgressToken",
                            "description": "The progress token which was given in the initial request, used to associate this notification with the request that is proceeding."
                        },
                        "total": {
                            "description": "Total number of items to process (or total progress required), if known.",
                            "type": "number"
                        }
                    },
                    "required": [
                        "progress",
                        "progressToken"
                    ],
                    "type": "object"
                }
            },
            "required": [
                "jsonrpc",
                "method",
                "params"
            ],
            "type": "object"
        },
        "ProgressToken": {
            "description": "A progress token, used to associate progress notifications with the original request.",
            "type": [
                "string",
                "integer"
            ]
        },
        "Prompt": {
            "description": "A prompt or prompt template that the server offers.",
            "properties": {
                "_meta": {
                    "additionalProperties": {},
                    "description": "See [General fields: `_meta`](/specification/draft/basic/index#meta) for notes on `_meta` usage.",
                    "type": "object"
                },
                "arguments": {
                    "description": "A list of arguments to use for templating the prompt.",
                    "items": {
                        "$ref": "#/definitions/PromptArgument"
                    },
                    "type": "array"
                },
                "description": {
                    "description": "An optional description of what this prompt provides",
                    "type": "string"
                },
                "name": {
                    "description": "Intended for programmatic or logical use, but used as a display name in past specs or fallback (if title isn't present).",
                    "type": "string"
                },
                "title": {
                    "description": "Intended for UI and end-user contexts — optimized to be human-readable and easily understood,\neven by those unfamiliar with domain-specific terminology.\n\nIf not provided, the name should be used for display (except for Tool,\nwhere `annotations.title` should be given precedence over using `name`,\nif present).",
                    "type": "string"
                }
            },
            "required": [
                "name"
            ],
            "type": "object"
        },
        "PromptArgument": {
            "description": "Describes an argument that a prompt can accept.",
            "properties": {
                "description": {
                    "description": "A human-readable description of the argument.",
                    "type": "string"
                },
                "name": {
                    "description": "Intended for programmatic or logical use, but used as a display name in past specs or fallback (if title isn't present).",
                    "type": "string"
                },
                "required": {
                    "description": "Whether this argument must be provided.",
                    "type": "boolean"
                },
                "title": {
                    "description": "Intended for UI and end-user contexts — optimized to be human-readable and easily understood,\neven by those unfamiliar with domain-specific terminology.\n\nIf not provided, the name should be used for display (except for Tool,\nwhere `annotations.title` should be given precedence over using `name`,\nif present).",
                    "type": "string"
                }
            },
            "required": [
                "name"
            ],
            "type": "object"
        },
        "PromptListChangedNotification": {
            "description": "An optional notification from the server to the client, informing it that the list of prompts it offers has changed. This may be issued by servers without any previous subscription from the client.",
            "properties": {
                "jsonrpc": {
                    "const": "2.0",
                    "type": "string"
                },
                "method": {
                    "const": "notifications/prompts/list_changed",
                    "type": "string"
                },
                "params": {
                    "additionalProperties": {},
                    "properties": {
                        "_meta": {
                            "additionalProperties": {},
                            "description": "See [General fields: `_meta`](/specification/draft/basic/index#meta) for notes on `_meta` usage.",
                            "type": "object"
                        }
                    },
                    "type": "object"
                }
            },
            "required": [
                "jsonrpc",
                "method"
            ],
            "type": "object"
        },
        "PromptMessage": {
            "description": "Describes a message returned as part of a prompt.\n\nThis is similar to `SamplingMessage`, but also supports the embedding of\nresources from the MCP server.",
            "properties": {
                "content": {
                    "$ref": "#/definitions/ContentBlock"
                },
                "role": {
                    "$ref": "#/definitions/Role"
                }
            },
            "required": [
                "content",
                "role"
            ],
            "type": "object"
        },
        "PromptReference": {
            "description": "Identifies a prompt.",
            "properties": {
                "name": {
                    "description": "Intended for programmatic or logical use, but used as a display name in past specs or fallback (if title isn't present).",
                    "type": "string"
                },
                "title": {
                    "description": "Intended for UI and end-user contexts — optimized to be human-readable and easily understood,\neven by those unfamiliar with domain-specific terminology.\n\nIf not provided, the name should be used for display (except for Tool,\nwhere `annotations.title` should be given precedence over using `name`,\nif present).",
                    "type": "string"
                },
                "type": {
                    "const": "ref/prompt",
                    "type": "string"
                }
            },
            "required": [
                "name",
                "type"
            ],
            "type": "object"
        },
        "ReadResourceRequest": {
            "description": "Sent from the client to the server, to read a specific resource URI.",
            "properties": {
                "id": {
                    "$ref": "#/definitions/RequestId"
                },
                "jsonrpc": {
                    "const": "2.0",
                    "type": "string"
                },
                "method": {
                    "const": "resources/read",
                    "type": "string"
                },
                "params": {
                    "properties": {
                        "uri": {
                            "description": "The URI of the resource to read. The URI can use any protocol; it is up to the server how to interpret it.",
                            "format": "uri",
                            "type": "string"
                        }
                    },
                    "required": [
                        "uri"
                    ],
                    "type": "object"
                }
            },
            "required": [
                "id",
                "jsonrpc",
                "method",
                "params"
            ],
            "type": "object"
        },
        "ReadResourceResult": {
            "description": "The server's response to a resources/read request from the client.",
            "properties": {
                "_meta": {
                    "additionalProperties": {},
                    "description": "See [General fields: `_meta`](/specification/draft/basic/index#meta) for notes on `_meta` usage.",
                    "type": "object"
                },
                "contents": {
                    "items": {
                        "anyOf": [
                            {
                                "$ref": "#/definitions/TextResourceContents"
                            },
                            {
                                "$ref": "#/definitions/BlobResourceContents"
                            }
                        ]
                    },
                    "type": "array"
                }
            },
            "required": [
                "contents"
            ],
            "type": "object"
        },
        "Request": {
            "properties": {
                "method": {
                    "type": "string"
                },
                "params": {
                    "$ref": "#/definitions/RequestParams"
                }
            },
            "required": [
                "method"
            ],
            "type": "object"
        },
        "RequestId": {
            "description": "A uniquely identifying ID for a request in JSON-RPC.",
            "type": [
                "string",
                "integer"
            ]
        },
        "RequestParams": {
            "additionalProperties": {},
            "properties": {
                "_meta": {
                    "additionalProperties": {},
                    "description": "See [specification/draft/basic/index#general-fields] for notes on _meta usage.",
                    "properties": {
                        "progressToken": {
                            "$ref": "#/definitions/ProgressToken",
                            "description": "If specified, the caller is requesting out-of-band progress notifications for this request (as represented by notifications/progress). The value of this parameter is an opaque token that will be attached to any subsequent notifications. The receiver is not obligated to provide these notifications."
                        }
                    },
                    "type": "object"
                }
            },
            "type": "object"
        },
        "Resource": {
            "description": "A known resource that the server is capable of reading.",
            "properties": {
                "_meta": {
                    "additionalProperties": {},
                    "description": "See [General fields: `_meta`](/specification/draft/basic/index#meta) for notes on `_meta` usage.",
                    "type": "object"
                },
                "annotations": {
                    "$ref": "#/definitions/Annotations",
                    "description": "Optional annotations for the client."
                },
                "description": {
                    "description": "A description of what this resource represents.\n\nThis can be used by clients to improve the LLM's understanding of available resources. It can be thought of like a \"hint\" to the model.",
                    "type": "string"
                },
                "mimeType": {
                    "description": "The MIME type of this resource, if known.",
                    "type": "string"
                },
                "name": {
                    "description": "Intended for programmatic or logical use, but used as a display name in past specs or fallback (if title isn't present).",
                    "type": "string"
                },
                "size": {
                    "description": "The size of the raw resource content, in bytes (i.e., before base64 encoding or any tokenization), if known.\n\nThis can be used by Hosts to display file sizes and estimate context window usage.",
                    "type": "integer"
                },
                "title": {
                    "description": "Intended for UI and end-user contexts — optimized to be human-readable and easily understood,\neven by those unfamiliar with domain-specific terminology.\n\nIf not provided, the name should be used for display (except for Tool,\nwhere `annotations.title` should be given precedence over using `name`,\nif present).",
                    "type": "string"
                },
                "uri": {
                    "description": "The URI of this resource.",
                    "format": "uri",
                    "type": "string"
                }
            },
            "required": [
                "name",
                "uri"
            ],
            "type": "object"
        },
        "ResourceContents": {
            "description": "The contents of a specific resource or sub-resource.",
            "properties": {
                "_meta": {
                    "additionalProperties": {},
                    "description": "See [General fields: `_meta`](/specification/draft/basic/index#meta) for notes on `_meta` usage.",
                    "type": "object"
                },
                "mimeType": {
                    "description": "The MIME type of this resource, if known.",
                    "type": "string"
                },
                "uri": {
                    "description": "The URI of this resource.",
                    "format": "uri",
                    "type": "string"
                }
            },
            "required": [
                "uri"
            ],
            "type": "object"
        },
        "ResourceLink": {
            "description": "A resource that the server is capable of reading, included in a prompt or tool call result.\n\nNote: resource links returned by tools are not guaranteed to appear in the results of `resources/list` requests.",
            "properties": {
                "_meta": {
                    "additionalProperties": {},
                    "description": "See [General fields: `_meta`](/specification/draft/basic/index#meta) for notes on `_meta` usage.",
                    "type": "object"
                },
                "annotations": {
                    "$ref": "#/definitions/Annotations",
                    "description": "Optional annotations for the client."
                },
                "description": {
                    "description": "A description of what this resource represents.\n\nThis can be used by clients to improve the LLM's understanding of available resources. It can be thought of like a \"hint\" to the model.",
                    "type": "string"
                },
                "mimeType": {
                    "description": "The MIME type of this resource, if known.",
                    "type": "string"
                },
                "name": {
                    "description": "Intended for programmatic or logical use, but used as a display name in past specs or fallback (if title isn't present).",
                    "type": "string"
                },
                "size": {
                    "description": "The size of the raw resource content, in bytes (i.e., before base64 encoding or any tokenization), if known.\n\nThis can be used by Hosts to display file sizes and estimate context window usage.",
                    "type": "integer"
                },
                "title": {
                    "description": "Intended for UI and end-user contexts — optimized to be human-readable and easily understood,\neven by those unfamiliar with domain-specific terminology.\n\nIf not provided, the name should be used for display (except for Tool,\nwhere `annotations.title` should be given precedence over using `name`,\nif present).",
                    "type": "string"
                },
                "type": {
                    "const": "resource_link",
                    "type": "string"
                },
                "uri": {
                    "description": "The URI of this resource.",
                    "format": "uri",
                    "type": "string"
                }
            },
            "required": [
                "name",
                "type",
                "uri"
            ],
            "type": "object"
        },
        "ResourceListChangedNotification": {
            "description": "An optional notification from the server to the client, informing it that the list of resources it can read from has changed. This may be issued by servers without any previous subscription from the client.",
            "properties": {
                "jsonrpc": {
                    "const": "2.0",
                    "type": "string"
                },
                "method": {
                    "const": "notifications/resources/list_changed",
                    "type": "string"
                },
                "params": {
                    "additionalProperties": {},
                    "properties": {
                        "_meta": {
                            "additionalProperties": {},
                            "description": "See [General fields: `_meta`](/specification/draft/basic/index#meta) for notes on `_meta` usage.",
                            "type": "object"
                        }
                    },
                    "type": "object"
                }
            },
            "required": [
                "jsonrpc",
                "method"
            ],
            "type": "object"
        },
        "ResourceTemplate": {
            "description": "A template description for resources available on the server.",
            "properties": {
                "_meta": {
                    "additionalProperties": {},
                    "description": "See [General fields: `_meta`](/specification/draft/basic/index#meta) for notes on `_meta` usage.",
                    "type": "object"
                },
                "annotations": {
                    "$ref": "#/definitions/Annotations",
                    "description": "Optional annotations for the client."
                },
                "description": {
                    "description": "A description of what this template is for.\n\nThis can be used by clients to improve the LLM's understanding of available resources. It can be thought of like a \"hint\" to the model.",
                    "type": "string"
                },
                "mimeType": {
                    "description": "The MIME type for all resources that match this template. This should only be included if all resources matching this template have the same type.",
                    "type": "string"
                },
                "name": {
                    "description": "Intended for programmatic or logical use, but used as a display name in past specs or fallback (if title isn't present).",
                    "type": "string"
                },
                "title": {
                    "description": "Intended for UI and end-user contexts — optimized to be human-readable and easily understood,\neven by those unfamiliar with domain-specific terminology.\n\nIf not provided, the name should be used for display (except for Tool,\nwhere `annotations.title` should be given precedence over using `name`,\nif present).",
                    "type": "string"
                },
                "uriTemplate": {
                    "description": "A URI template (according to RFC 6570) that can be used to construct resource URIs.",
                    "format": "uri-template",
                    "type": "string"
                }
            },
            "required": [
                "name",
                "uriTemplate"
            ],
            "type": "object"
        },
        "ResourceTemplateReference": {
            "description": "A reference to a resource or resource template definition.",
            "properties": {
                "type": {
                    "const": "ref/resource",
                    "type": "string"
                },
                "uri": {
                    "description": "The URI or URI template of the resource.",
                    "format": "uri-template",
                    "type": "string"
                }
            },
            "required": [
                "type",
                "uri"
            ],
            "type": "object"
        },
        "ResourceUpdatedNotification": {
            "description": "A notification from the server to the client, informing it that a resource has changed and may need to be read again. This should only be sent if the client previously sent a resources/subscribe request.",
            "properties": {
                "jsonrpc": {
                    "const": "2.0",
                    "type": "string"
                },
                "method": {
                    "const": "notifications/resources/updated",
                    "type": "string"
                },
                "params": {
                    "properties": {
                        "uri": {
                            "description": "The URI of the resource that has been updated. This might be a sub-resource of the one that the client actually subscribed to.",
                            "format": "uri",
                            "type": "string"
                        }
                    },
                    "required": [
                        "uri"
                    ],
                    "type": "object"
                }
            },
            "required": [
                "jsonrpc",
                "method",
                "params"
            ],
            "type": "object"
        },
        "Result": {
            "additionalProperties": {},
            "properties": {
                "_meta": {
                    "additionalProperties": {},
                    "description": "See [General fields: `_meta`](/specification/draft/basic/index#meta) for notes on `_meta` usage.",
                    "type": "object"
                }
            },
            "type": "object"
        },
        "Role": {
            "description": "The sender or recipient of messages and data in a conversation.",
            "enum": [
                "assistant",
                "user"
            ],
            "type": "string"
        },
        "Root": {
            "description": "Represents a root directory or file that the server can operate on.",
            "properties": {
                "_meta": {
                    "additionalProperties": {},
                    "description": "See [General fields: `_meta`](/specification/draft/basic/index#meta) for notes on `_meta` usage.",
                    "type": "object"
                },
                "name": {
                    "description": "An optional name for the root. This can be used to provide a human-readable\nidentifier for the root, which may be useful for display purposes or for\nreferencing the root in other parts of the application.",
                    "type": "string"
                },
                "uri": {
                    "description": "The URI identifying the root. This *must* start with file:// for now.\nThis restriction may be relaxed in future versions of the protocol to allow\nother URI schemes.",
                    "format": "uri",
                    "type": "string"
                }
            },
            "required": [
                "uri"
            ],
            "type": "object"
        },
        "RootsListChangedNotification": {
            "description": "A notification from the client to the server, informing it that the list of roots has changed.\nThis notification should be sent whenever the client adds, removes, or modifies any root.\nThe server should then request an updated list of roots using the ListRootsRequest.",
            "properties": {
                "jsonrpc": {
                    "const": "2.0",
                    "type": "string"
                },
                "method": {
                    "const": "notifications/roots/list_changed",
                    "type": "string"
                },
                "params": {
                    "additionalProperties": {},
                    "properties": {
                        "_meta": {
                            "additionalProperties": {},
                            "description": "See [General fields: `_meta`](/specification/draft/basic/index#meta) for notes on `_meta` usage.",
                            "type": "object"
                        }
                    },
                    "type": "object"
                }
            },
            "required": [
                "jsonrpc",
                "method"
            ],
            "type": "object"
        },
        "SamplingMessage": {
            "description": "Describes a message issued to or received from an LLM API.",
            "properties": {
                "content": {
                    "anyOf": [
                        {
                            "$ref": "#/definitions/TextContent"
                        },
                        {
                            "$ref": "#/definitions/ImageContent"
                        },
                        {
                            "$ref": "#/definitions/AudioContent"
                        }
                    ]
                },
                "role": {
                    "$ref": "#/definitions/Role"
                }
            },
            "required": [
                "content",
                "role"
            ],
            "type": "object"
        },
        "ServerCapabilities": {
            "description": "Capabilities that a server may support. Known capabilities are defined here, in this schema, but this is not a closed set: any server can define its own, additional capabilities.",
            "properties": {
                "completions": {
                    "additionalProperties": true,
                    "description": "Present if the server supports argument autocompletion suggestions.",
                    "properties": {},
                    "type": "object"
                },
                "experimental": {
                    "additionalProperties": {
                        "additionalProperties": true,
                        "properties": {},
                        "type": "object"
                    },
                    "description": "Experimental, non-standard capabilities that the server supports.",
                    "type": "object"
                },
                "logging": {
                    "additionalProperties": true,
                    "description": "Present if the server supports sending log messages to the client.",
                    "properties": {},
                    "type": "object"
                },
                "prompts": {
                    "description": "Present if the server offers any prompt templates.",
                    "properties": {
                        "listChanged": {
                            "description": "Whether this server supports notifications for changes to the prompt list.",
                            "type": "boolean"
                        }
                    },
                    "type": "object"
                },
                "resources": {
                    "description": "Present if the server offers any resources to read.",
                    "properties": {
                        "listChanged": {
                            "description": "Whether this server supports notifications for changes to the resource list.",
                            "type": "boolean"
                        },
                        "subscribe": {
                            "description": "Whether this server supports subscribing to resource updates.",
                            "type": "boolean"
                        }
                    },
                    "type": "object"
                },
                "tools": {
                    "description": "Present if the server offers any tools to call.",
                    "properties": {
                        "listChanged": {
                            "description": "Whether this server supports notifications for changes to the tool list.",
                            "type": "boolean"
                        }
                    },
                    "type": "object"
                }
            },
            "type": "object"
        },
        "ServerNotification": {
            "anyOf": [
                {
                    "$ref": "#/definitions/CancelledNotification"
                },
                {
                    "$ref": "#/definitions/ProgressNotification"
                },
                {
                    "$ref": "#/definitions/ResourceListChangedNotification"
                },
                {
                    "$ref": "#/definitions/ResourceUpdatedNotification"
                },
                {
                    "$ref": "#/definitions/PromptListChangedNotification"
                },
                {
                    "$ref": "#/definitions/ToolListChangedNotification"
                },
                {
                    "$ref": "#/definitions/LoggingMessageNotification"
                }
            ]
        },
        "ServerRequest": {
            "anyOf": [
                {
                    "$ref": "#/definitions/PingRequest"
                },
                {
                    "$ref": "#/definitions/CreateMessageRequest"
                },
                {
                    "$ref": "#/definitions/ListRootsRequest"
                },
                {
                    "$ref": "#/definitions/ElicitRequest"
                }
            ]
        },
        "ServerResult": {
            "anyOf": [
                {
                    "$ref": "#/definitions/Result"
                },
                {
                    "$ref": "#/definitions/InitializeResult"
                },
                {
                    "$ref": "#/definitions/ListResourcesResult"
                },
                {
                    "$ref": "#/definitions/ListResourceTemplatesResult"
                },
                {
                    "$ref": "#/definitions/ReadResourceResult"
                },
                {
                    "$ref": "#/definitions/ListPromptsResult"
                },
                {
                    "$ref": "#/definitions/GetPromptResult"
                },
                {
                    "$ref": "#/definitions/ListToolsResult"
                },
                {
                    "$ref": "#/definitions/CallToolResult"
                },
                {
                    "$ref": "#/definitions/CompleteResult"
                }
            ]
        },
        "SetLevelRequest": {
            "description": "A request from the client to the server, to enable or adjust logging.",
            "properties": {
                "id": {
                    "$ref": "#/definitions/RequestId"
                },
                "jsonrpc": {
                    "const": "2.0",
                    "type": "string"
                },
                "method": {
                    "const": "logging/setLevel",
                    "type": "string"
                },
                "params": {
                    "properties": {
                        "level": {
                            "$ref": "#/definitions/LoggingLevel",
                            "description": "The level of logging that the client wants to receive from the server. The server should send all logs at this level and higher (i.e., more severe) to the client as notifications/message."
                        }
                    },
                    "required": [
                        "level"
                    ],
                    "type": "object"
                }
            },
            "required": [
                "id",
                "jsonrpc",
                "method",
                "params"
            ],
            "type": "object"
        },
        "StringSchema": {
            "properties": {
                "description": {
                    "type": "string"
                },
                "format": {
                    "enum": [
                        "date",
                        "date-time",
                        "email",
                        "uri"
                    ],
                    "type": "string"
                },
                "maxLength": {
                    "type": "integer"
                },
                "minLength": {
                    "type": "integer"
                },
                "title": {
                    "type": "string"
                },
                "type": {
                    "const": "string",
                    "type": "string"
                }
            },
            "required": [
                "type"
            ],
            "type": "object"
        },
        "SubscribeRequest": {
            "description": "Sent from the client to request resources/updated notifications from the server whenever a particular resource changes.",
            "properties": {
                "id": {
                    "$ref": "#/definitions/RequestId"
                },
                "jsonrpc": {
                    "const": "2.0",
                    "type": "string"
                },
                "method": {
                    "const": "resources/subscribe",
                    "type": "string"
                },
                "params": {
                    "properties": {
                        "uri": {
                            "description": "The URI of the resource to subscribe to. The URI can use any protocol; it is up to the server how to interpret it.",
                            "format": "uri",
                            "type": "string"
                        }
                    },
                    "required": [
                        "uri"
                    ],
                    "type": "object"
                }
            },
            "required": [
                "id",
                "jsonrpc",
                "method",
                "params"
            ],
            "type": "object"
        },
        "TextContent": {
            "description": "Text provided to or from an LLM.",
            "properties": {
                "_meta": {
                    "additionalProperties": {},
                    "description": "See [General fields: `_meta`](/specification/draft/basic/index#meta) for notes on `_meta` usage.",
                    "type": "object"
                },
                "annotations": {
                    "$ref": "#/definitions/Annotations",
                    "description": "Optional annotations for the client."
                },
                "text": {
                    "description": "The text content of the message.",
                    "type": "string"
                },
                "type": {
                    "const": "text",
                    "type": "string"
                }
            },
            "required": [
                "text",
                "type"
            ],
            "type": "object"
        },
        "TextResourceContents": {
            "properties": {
                "_meta": {
                    "additionalProperties": {},
                    "description": "See [General fields: `_meta`](/specification/draft/basic/index#meta) for notes on `_meta` usage.",
                    "type": "object"
                },
                "mimeType": {
                    "description": "The MIME type of this resource, if known.",
                    "type": "string"
                },
                "text": {
                    "description": "The text of the item. This must only be set if the item can actually be represented as text (not binary data).",
                    "type": "string"
                },
                "uri": {
                    "description": "The URI of this resource.",
                    "format": "uri",
                    "type": "string"
                }
            },
            "required": [
                "text",
                "uri"
            ],
            "type": "object"
        },
        "Tool": {
            "description": "Definition for a tool the client can call.",
            "properties": {
                "_meta": {
                    "additionalProperties": {},
                    "description": "See [General fields: `_meta`](/specification/draft/basic/index#meta) for notes on `_meta` usage.",
                    "type": "object"
                },
                "annotations": {
                    "$ref": "#/definitions/ToolAnnotations",
                    "description": "Optional additional tool information.\n\nDisplay name precedence order is: title, annotations.title, then name."
                },
                "description": {
                    "description": "A human-readable description of the tool.\n\nThis can be used by clients to improve the LLM's understanding of available tools. It can be thought of like a \"hint\" to the model.",
                    "type": "string"
                },
                "inputSchema": {
                    "description": "A JSON Schema object defining the expected parameters for the tool.",
                    "properties": {
                        "properties": {
                            "additionalProperties": {
                                "additionalProperties": true,
                                "properties": {},
                                "type": "object"
                            },
                            "type": "object"
                        },
                        "required": {
                            "items": {
                                "type": "string"
                            },
                            "type": "array"
                        },
                        "type": {
                            "const": "object",
                            "type": "string"
                        }
                    },
                    "required": [
                        "type"
                    ],
                    "type": "object"
                },
                "name": {
                    "description": "Intended for programmatic or logical use, but used as a display name in past specs or fallback (if title isn't present).",
                    "type": "string"
                },
                "outputSchema": {
                    "description": "An optional JSON Schema object defining the structure of the tool's output returned in\nthe structuredContent field of a CallToolResult.",
                    "properties": {
                        "properties": {
                            "additionalProperties": {
                                "additionalProperties": true,
                                "properties": {},
                                "type": "object"
                            },
                            "type": "object"
                        },
                        "required": {
                            "items": {
                                "type": "string"
                            },
                            "type": "array"
                        },
                        "type": {
                            "const": "object",
                            "type": "string"
                        }
                    },
                    "required": [
                        "type"
                    ],
                    "type": "object"
                },
                "title": {
                    "description": "Intended for UI and end-user contexts — optimized to be human-readable and easily understood,\neven by those unfamiliar with domain-specific terminology.\n\nIf not provided, the name should be used for display (except for Tool,\nwhere `annotations.title` should be given precedence over using `name`,\nif present).",
                    "type": "string"
                }
            },
            "required": [
                "inputSchema",
                "name"
            ],
            "type": "object"
        },
        "ToolAnnotations": {
            "description": "Additional properties describing a Tool to clients.\n\nNOTE: all properties in ToolAnnotations are **hints**.\nThey are not guaranteed to provide a faithful description of\ntool behavior (including descriptive properties like `title`).\n\nClients should never make tool use decisions based on ToolAnnotations\nreceived from untrusted servers.",
            "properties": {
                "destructiveHint": {
                    "description": "If true, the tool may perform destructive updates to its environment.\nIf false, the tool performs only additive updates.\n\n(This property is meaningful only when `readOnlyHint == false`)\n\nDefault: true",
                    "type": "boolean"
                },
                "idempotentHint": {
                    "description": "If true, calling the tool repeatedly with the same arguments\nwill have no additional effect on the its environment.\n\n(This property is meaningful only when `readOnlyHint == false`)\n\nDefault: false",
                    "type": "boolean"
                },
                "openWorldHint": {
                    "description": "If true, this tool may interact with an \"open world\" of external\nentities. If false, the tool's domain of interaction is closed.\nFor example, the world of a web search tool is open, whereas that\nof a memory tool is not.\n\nDefault: true",
                    "type": "boolean"
                },
                "readOnlyHint": {
                    "description": "If true, the tool does not modify its environment.\n\nDefault: false",
                    "type": "boolean"
                },
                "title": {
                    "description": "A human-readable title for the tool.",
                    "type": "string"
                }
            },
            "type": "object"
        },
        "ToolListChangedNotification": {
            "description": "An optional notification from the server to the client, informing it that the list of tools it offers has changed. This may be issued by servers without any previous subscription from the client.",
            "properties": {
                "jsonrpc": {
                    "const": "2.0",
                    "type": "string"
                },
                "method": {
                    "const": "notifications/tools/list_changed",
                    "type": "string"
                },
                "params": {
                    "additionalProperties": {},
                    "properties": {
                        "_meta": {
                            "additionalProperties": {},
                            "description": "See [General fields: `_meta`](/specification/draft/basic/index#meta) for notes on `_meta` usage.",
                            "type": "object"
                        }
                    },
                    "type": "object"
                }
            },
            "required": [
                "jsonrpc",
                "method"
            ],
            "type": "object"
        },
        "UnsubscribeRequest": {
            "description": "Sent from the client to request cancellation of resources/updated notifications from the server. This should follow a previous resources/subscribe request.",
            "properties": {
                "id": {
                    "$ref": "#/definitions/RequestId"
                },
                "jsonrpc": {
                    "const": "2.0",
                    "type": "string"
                },
                "method": {
                    "const": "resources/unsubscribe",
                    "type": "string"
                },
                "params": {
                    "properties": {
                        "uri": {
                            "description": "The URI of the resource to unsubscribe from.",
                            "format": "uri",
                            "type": "string"
                        }
                    },
                    "required": [
                        "uri"
                    ],
                    "type": "object"
                }
            },
            "required": [
                "id",
                "jsonrpc",
                "method",
                "params"
            ],
            "type": "object"
        }
    }
}
<|MERGE_RESOLUTION|>--- conflicted
+++ resolved
@@ -674,6 +674,8 @@
                 }
             },
             "required": [
+                "id",
+                "jsonrpc",
                 "method",
                 "params"
             ],
@@ -729,7 +731,6 @@
                 }
             },
             "required": [
-<<<<<<< HEAD
                 "message",
                 "mode",
                 "requestedSchema"
@@ -806,12 +807,6 @@
                 "message",
                 "mode",
                 "url"
-=======
-                "id",
-                "jsonrpc",
-                "method",
-                "params"
->>>>>>> a470342d
             ],
             "type": "object"
         },
@@ -880,6 +875,13 @@
         "ElicitTrackRequest": {
             "description": "A request from the client to track the progress of an elicitation.",
             "properties": {
+                "id": {
+                    "$ref": "#/definitions/RequestId"
+                },
+                "jsonrpc": {
+                    "const": "2.0",
+                    "type": "string"
+                },
                 "method": {
                     "const": "elicitation/track",
                     "type": "string"
@@ -889,6 +891,8 @@
                 }
             },
             "required": [
+                "id",
+                "jsonrpc",
                 "method",
                 "params"
             ],
@@ -898,36 +902,39 @@
             "description": "An error response that indicates that the server requires the client to provide additional information via an elicitation request.",
             "properties": {
                 "error": {
-                    "properties": {
-                        "code": {
-                            "const": -32000,
-                            "type": "integer"
-                        },
-                        "data": {
-                            "additionalProperties": {},
+                    "allOf": [
+                        {
+                            "$ref": "#/definitions/Error"
+                        },
+                        {
                             "properties": {
-                                "elicitations": {
-                                    "items": {
-                                        "$ref": "#/definitions/ElicitRequestURLParams"
+                                "code": {
+                                    "const": -32000,
+                                    "type": "integer"
+                                },
+                                "data": {
+                                    "additionalProperties": {},
+                                    "properties": {
+                                        "elicitations": {
+                                            "items": {
+                                                "$ref": "#/definitions/ElicitRequestURLParams"
+                                            },
+                                            "type": "array"
+                                        }
                                     },
-                                    "type": "array"
+                                    "required": [
+                                        "elicitations"
+                                    ],
+                                    "type": "object"
                                 }
                             },
                             "required": [
-                                "elicitations"
+                                "code",
+                                "data"
                             ],
                             "type": "object"
-                        },
-                        "message": {
-                            "type": "string"
-                        }
-                    },
-                    "required": [
-                        "code",
-                        "data",
-                        "message"
-                    ],
-                    "type": "object"
+                        }
+                    ]
                 },
                 "id": {
                     "$ref": "#/definitions/RequestId"
